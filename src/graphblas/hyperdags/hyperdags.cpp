--- conflicted
+++ resolved
@@ -380,10 +380,9 @@
 		case GETID_MATRIX:
 			return "getID( matrix )";
 
-<<<<<<< HEAD
 		case SELECT_MATRIX_MATRIX:
 			return "select( matrix, matrix, selection_operator )";
-=======
+
 		case FOLDL_SCALAR_MATRIX_MASK_MONOID:
 			return "foldl( scalar, matrix, matrix, monoid )";
 
@@ -395,7 +394,6 @@
 
 		case FOLDR_SCALAR_MATRIX_MONOID:
 			return "foldr( scalar, matrix, monoid )";
->>>>>>> 5e699702
 
 	}
 	assert( false );
