
/*
 *   Copyright 2021 Huawei Technologies Co., Ltd.
 *
 * Licensed under the Apache License, Version 2.0 (the "License");
 * you may not use this file except in compliance with the License.
 * You may obtain a copy of the License at
 *
 *     http://www.apache.org/licenses/LICENSE-2.0
 *
 * Unless required by applicable law or agreed to in writing, software
 * distributed under the License is distributed on an "AS IS" BASIS,
 * WITHOUT WARRANTIES OR CONDITIONS OF ANY KIND, either express or implied.
 * See the License for the specific language governing permissions and
 * limitations under the License.
 */

/**
 * @file
 *
 * Defines the ALP/GraphBLAS level-3 API
 *
 * @author A. N. Yzelman
 */

#ifndef _H_GRB_BLAS3_BASE
#define _H_GRB_BLAS3_BASE

#include <graphblas/backends.hpp>
#include <graphblas/phase.hpp>

#include "matrix.hpp"
#include "vector.hpp"


namespace grb {

	/**
	 * \defgroup BLAS3 Level-3 Primitives
	 * \ingroup GraphBLAS
	 *
	 * A collection of functions that allow GraphBLAS semirings to work on
	 * one or more two-dimensional sparse containers (i.e, sparse matrices).
	 *
	 * @{
	 */

	/**
	 * Unmasked and in-place sparse matrix--sparse matrix multiplication (SpMSpM),
	 * \f$ C += A+B \f$.
	 *
	 * @tparam descr      The descriptors under which to perform the computation.
	 *                    Optional; default is #grb::descriptors::no_operation.
	 * @tparam OutputType The type of elements in the output matrix.
	 * @tparam InputType1 The type of elements in the left-hand side input
	 *                    matrix.
	 * @tparam InputType2 The type of elements in the right-hand side input
	 *                    matrix.
	 * @tparam Semiring   The semiring under which to perform the
	 *                    multiplication.
	 *
	 * @param[in,out] C The matrix into which the multiplication \f$ AB \f$ is
	 *                  accumulated.
	 * @param[in]   A   The left-hand side input matrix \f$ A \f$.
	 * @param[in]   B   The left-hand side input matrix \f$ B \f$.
	 *
	 * @param[in] ring  The semiring under which the computation should
	 *                  proceed.
	 * @param[in] phase The #grb::Phase the primitive should be executed with. This
	 *                  argument is optional; its default is #grb::EXECUTE.
	 *
	 * @return #grb::SUCCESS  If the computation completed as intended.
	 * @return #grb::FAILED   If the capacity of \a C was insufficient to store the
	 *                        output of multiplying \a A and \a B. If this code is
	 *                        returned, \a C on output appears cleared.
	 * @return #grb::OUTOFMEM If \a phase is #grb::RESIZE and an out-of-error
	 *                        condition arose while resizing \a C.
	 *
	 * \note This specification does not account for #grb::TRY as that phase is
	 *       still experimental. See its documentation for details.
	 *
	 * \par Performance semantics
	 * Each backend must define performance semantics for this primitive.
	 *
	 * @see perfSemantics
	 */
	template<
		Descriptor descr = descriptors::no_operation,
		typename OutputType, typename InputType1, typename InputType2,
		typename CIT1, typename RIT1, typename NIT1,
		typename CIT2, typename RIT2, typename NIT2,
		typename CIT3, typename RIT3, typename NIT3,
		class Semiring,
		Backend backend
	>
	RC mxm(
		Matrix< OutputType, backend, CIT1, RIT1, NIT1 > &C,
		const Matrix< InputType1, backend, CIT2, RIT2, NIT2 > &A,
		const Matrix< InputType2, backend, CIT3, RIT3, NIT3 > &B,
		const Semiring &ring = Semiring(),
		const Phase &phase = EXECUTE
	) {
#ifdef _DEBUG
		std::cerr << "Selected backend does not implement grb::mxm "
			<< "(semiring version)\n";
#endif
#ifndef NDEBUG
		const bool selected_backend_does_not_support_mxm = false;
		assert( selected_backend_does_not_support_mxm );
#endif
		(void) C;
		(void) A;
		(void) B;
		(void) ring;
		(void) phase;
		// this is the generic stub implementation
		return UNSUPPORTED;
	}

	/**
	 * The #grb::zip merges three vectors into a matrix.
	 *
	 * Interprets three input vectors \a x, \a y, and \a z as a series of row
	 * coordinates, column coordinates, and nonzeroes, respectively. The
	 * thus-defined nonzeroes of a matrix are then stored in a given output
	 * matrix \a A.
	 *
	 * The vectors \a x, \a y, and \a z must have equal length, as well as the same
	 * number of nonzeroes. If the vectors are sparse, all vectors must have the
	 * same sparsity structure.
	 *
	 * \note A variant of this function only takes \a x and \a y, and has that the
	 *       output matrix \a A has <tt>void</tt> element types.
	 *
	 * If this function does not return #grb::SUCCESS, the output \ a A will have
	 * no contents on function exit.
	 *
	 * The matrix \a A must have been pre-allocated to store the nonzero pattern
	 * that the three given vectors \a x, \a y, and \a z encode, or otherwise this
	 * function returns #grb::ILLEGAL.
	 *
	 * \note To ensure that the capacity of \a A is sufficient, a succesful call to
	 *       #grb::resize with #grb::nnz of \a x suffices. Alternatively, and with
	 *       the same effect, a succesful call to this function with \a phase equal
	 *       to #grb::RESIZE instead of #grb::SUCCESS suffices also.
	 *
	 * @param[out]  A   The output matrix.
	 * @param[in]   x   A vector of row indices.
	 * @param[in]   y   A vector of column indices.
	 * @param[in]   z   A vector of nonzero values.
	 * @param[in] phase The #grb::Phase in which the primitive is to proceed.
	 *                  Optional; the default is #grb::EXECUTE.
	 *
	 * @return #grb::SUCCESS  If \a A was constructed successfully.
	 * @return #grb::MISMATCH If \a y or \a z does not match the size of \a x.
	 * @return #grb::ILLEGAL  If \a y or \a z do not have the same number of
	 *                        nonzeroes as \a x.
	 * @return #grb::ILLEGAL  If \a y or \a z has a different sparsity pattern from
	 *                        \a x.
	 * @return #grb::FAILED   If the capacity of \a A was insufficient to store the
	 *                        given sparsity pattern and \a phase is #grb::EXECUTE.
	 * @return #grb::OUTOFMEM If the \a phase is #grb::RESIZE and \a A could not be
	 *                        resized to have sufficient capacity to complete this
	 *                        function due to out-of-memory conditions.
	 *
	 * \parblock
	 * \par Descriptors
	 *
	 * None allowed.
	 * \endparblock
	 *
	 * \par Performance semantics
	 * Each backend must define performance semantics for this primitive.
	 *
	 * @see perfSemantics
	 */
	template<
		Descriptor descr = descriptors::no_operation,
		typename OutputType, typename InputType1, typename InputType2,
		typename InputType3, typename RIT, typename CIT, typename NIT,
		Backend backend, typename Coords
	>
	RC zip(
		Matrix< OutputType, backend, RIT, CIT, NIT > &A,
		const Vector< InputType1, backend, Coords > &x,
		const Vector< InputType2, backend, Coords > &y,
		const Vector< InputType3, backend, Coords > &z,
		const Phase &phase = EXECUTE
	) {
		(void) x;
		(void) y;
		(void) z;
		(void) phase;
#ifdef _DEBUG
		std::cerr << "Selected backend does not implement grb::zip (vectors into "
			<< "matrices, non-void)\n";
#endif
#ifndef NDEBUG
		const bool selected_backend_does_not_support_zip_from_vectors_to_matrix
			= false;
		assert( selected_backend_does_not_support_zip_from_vectors_to_matrix );
#endif
		const RC ret = grb::clear( A );
		return ret == SUCCESS ? UNSUPPORTED : ret;
	}

	/**
	 * Merges two vectors into a <tt>void</tt> matrix.
	 *
	 * This is a specialisation of #grb::zip for pattern matrices. The two input
	 * vectors \a x and \a y represent coordinates of nonzeroes to be stored in
	 * \a A.
	 *
	 * \par Performance semantics
	 * Each backend must define performance semantics for this primitive.
	 *
	 * @see perfSemantics
	 */
	template<
		Descriptor descr = descriptors::no_operation,
		typename InputType1, typename InputType2, typename InputType3,
		typename RIT, typename CIT, typename NIT,
		Backend backend, typename Coords
	>
	RC zip(
		Matrix< void, backend, RIT, CIT, NIT > &A,
		const Vector< InputType1, backend, Coords > &x,
		const Vector< InputType2, backend, Coords > &y,
		const Phase &phase = EXECUTE
	) {
		(void) x;
		(void) y;
		(void) phase;
#ifdef _DEBUG
		std::cerr << "Selected backend does not implement grb::zip (vectors into "
			<< "matrices, void)\n";
#endif
#ifndef NDEBUG
		const bool selected_backend_does_not_support_zip_from_vectors_to_void_matrix
			= false;
		assert( selected_backend_does_not_support_zip_from_vectors_to_void_matrix );
#endif
		const RC ret = grb::clear( A );
		return ret == SUCCESS ? UNSUPPORTED : ret;
	}

	/**
	 * Computes \f$ C = A \odot B \f$, out of place, monoid variant.
	 *
	 * Calculates the element-wise operation on one scalar to elements of one
	 * matrix, \f$ C = A \odot B \f$, using the given monoid's operator. The input
	 * and output matrices must be of same dimension.
	 *
	 * Any old entries of \a C will be removed after a successful call to this
	 * primitive; that is, this is an out-of-place primitive.
	 *
	 * After a successful call to this primitive, the nonzero structure of \a C
	 * will match that of the union of \a A and \a B. An implementing backend may
	 * skip processing rows \a i and columns \a j that are not in the union of the
	 * nonzero structure of \a A and \a B.
	 *
	 * \note When applying element-wise operators on sparse matrices using
	 *       semirings, there is a difference between interpreting missing
	 *       values as an annihilating identity or as a neutral identity--
	 *       intuitively, such identities are known as `zero' or `one',
	 *       respectively. As a consequence, this functionality is provided by
	 *       #grb::eWiseApply depending on whether a monoid or operator is
	 *       provided:
	 *        - #grb::eWiseApply using monoids (neutral),
	 *        - #grb::eWiseApply using operators (annihilating).
	 *
	 * @tparam descr      The descriptor to be used. Optional; the default is
	 *                    #grb::descriptors::no_operation.
	 * @tparam Monoid     The monoid to use.
	 * @tparam InputType1 The value type of the left-hand matrix.
	 * @tparam InputType2 The value type of the right-hand matrix.
	 * @tparam OutputType The value type of the ouput matrix.
	 *
	 * @param[out]  C    The output matrix.
	 * @param[in]   A    The left-hand input matrix.
	 * @param[in]   B    The right-hand input matrix.
	 * @param[in] monoid The monoid structure containing \f$ \odot \f$.
	 * @param[in] phase  The #grb::Phase the call should execute. Optional; the
	 *                   default parameter is #grb::EXECUTE.
	 *
	 * @return #grb::SUCCESS  On successful completion of this call.
	 * @return #grb::MISMATCH Whenever the dimensions of \a x, \a y and \a z do
	 *                        not match. All input data containers are left
	 *                        untouched if this exit code is returned; it will be
	 *                        as though this call was never made.
	 * @return #grb::FAILED   If \a phase is #grb::EXECUTE, indicates that the
	 *                        capacity of \a z was insufficient. The output matrix
	 *                        \a z is cleared, and the call to this function has
	 *                        no further effects.
	 * @return #grb::OUTOFMEM If \a phase is #grb::RESIZE, indicates an
	 *                        out-of-memory exception. The call to this function
	 *                        shall have no other effects beyond returning this
	 *                        error code; the previous state of \a z is retained.
	 * @return #grb::PANIC    A general unmitigable error has been encountered. If
	 *                        returned, ALP enters an undefined state and the user
	 *                        program is encouraged to exit as quickly as possible.
	 *
	 * \par Performance semantics
	 *
	 * Each backend must define performance semantics for this primitive.
	 *
	 * @see perfSemantics
	 */
	template<
		Descriptor descr = descriptors::no_operation,
		class Monoid,
		typename OutputType, typename InputType1, typename InputType2,
		typename RIT1, typename CIT1, typename NIT1,
		typename RIT2, typename CIT2, typename NIT2,
		typename RIT3, typename CIT3, typename NIT3,
		Backend backend
	>
	RC eWiseApply(
		Matrix< OutputType, backend, RIT1, CIT1, NIT1 > &C,
		const Matrix< InputType1, backend, RIT2, CIT2, NIT2 > &A,
		const Matrix< InputType2, backend, RIT3, CIT3, NIT3 > &B,
		const Monoid &monoid,
		const Phase phase = EXECUTE,
		const typename std::enable_if<
			!grb::is_object< OutputType >::value &&
			!grb::is_object< InputType1 >::value &&
			!grb::is_object< InputType2 >::value &&
			grb::is_monoid< Monoid >::value,
		void >::type * const = nullptr
	) {
		(void) C;
		(void) A;
		(void) B;
		(void) phase;
#ifdef _DEBUG
		std::cerr << "Selected backend does not implement grb::eWiseApply\n";
#endif
#ifndef NDEBUG
		const bool selected_backend_does_not_support_ewiseapply = false;
		assert( selected_backend_does_not_support_ewiseapply );
#endif
		const RC ret = grb::clear( A );
		return ret == SUCCESS ? UNSUPPORTED : ret;
	}

	/**
	 * Computes \f$ C = A \odot B \f$, out of place, operator variant.
	 *
	 * Calculates the element-wise operation on one scalar to elements of one
	 * matrix, \f$ C = A \odot B \f$, using the given operator. The input and
	 * output matrices must be of same dimension.
	 *
	 * Any old entries of \a C will be removed after a successful call to this
	 * primitive; that is, this primitive is out-of-place.
	 *
	 * After a successful call to this primitive, the nonzero structure of \a C
	 * will match that of the intersection of \a A and \a B. An implementing
	 * backend may skip processing rows \a i and columns \a j that are not in the
	 * intersection of the nonzero structure of \a A and \a B.
	 *
	 * \note When applying element-wise operators on sparse matrices using
	 *       semirings, there is a difference between interpreting missing
	 *       values as an annihilating identity or as a neutral identity--
	 *       intuitively, such identities are known as `zero' or `one',
	 *       respectively. As a consequence, this functionality is provided by
	 *       #grb::eWiseApply depending on whether a monoid or operator is
	 *       provided:
	 *        - #grb::eWiseApply using monoids (neutral),
	 *        - #grb::eWiseApply using operators (annihilating).
	 *
	 * @tparam descr      The descriptor to be used. Optional; the default is
	 *                    #grb::descriptors::no_operation.
	 * @tparam Operator   The operator to use.
	 * @tparam InputType1 The value type of the left-hand matrix.
	 * @tparam InputType2 The value type of the right-hand matrix.
	 * @tparam OutputType The value type of the ouput matrix.
	 *
	 * @param[out]  C      The output matrix.
	 * @param[in]   A      The left-hand input matrix.
	 * @param[in]   B      The right-hand input matrix.
	 * @param[in]   op     The operator.
	 * @param[in]   phase  The #grb::Phase the call should execute. Optional; the
	 *                     default parameter is #grb::EXECUTE.
	 *
	 * @return #grb::SUCCESS  On successful completion of this call.
	 * @return #grb::MISMATCH Whenever the dimensions of \a x, \a y and \a z do
	 *                        not match. All input data containers are left
	 *                        untouched if this exit code is returned; it will be
	 *                        be as though this call was never made.
	 * @return #grb::FAILED   If \a phase is #grb::EXECUTE, indicates that the
	 *                        capacity of \a z was insufficient. The output
	 *                        matrix \a z is cleared, and the call to this function
	 *                        has no further effects.
	 * @return #grb::OUTOFMEM If \a phase is #grb::RESIZE, indicates an
	 *                        out-of-memory exception. The call to this function
	 *                        shall have no other effects beyond returning this
	 *                        error code; the previous state of \a z is retained.
	 * @return #grb::PANIC    A general unmitigable error has been encountered. If
	 *                        returned, ALP enters an undefined state and the user
	 *                        program is encouraged to exit as quickly as possible.
	 *
	 * \par Performance semantics
	 *
	 * Each backend must define performance semantics for this primitive.
	 *
	 * @see perfSemantics
	 */
	template<
		Descriptor descr = grb::descriptors::no_operation,
		class Operator,
		typename OutputType, typename InputType1, typename InputType2,
		typename RIT1, typename CIT1, typename NIT1,
		typename RIT2, typename CIT2, typename NIT2,
		typename RIT3, typename CIT3, typename NIT3,
		Backend backend
	>
	RC eWiseApply(
		Matrix< OutputType, backend, RIT1, CIT1, NIT1 > &C,
		const Matrix< InputType1, backend, RIT2, CIT2, NIT2 > &A,
		const Matrix< InputType2, backend, RIT3, CIT3, NIT3 > &B,
		const Operator &op,
		const Phase phase = EXECUTE,
		const typename std::enable_if<
			!grb::is_object< OutputType >::value &&
			!grb::is_object< InputType1 >::value &&
			!grb::is_object< InputType2 >::value &&
			grb::is_operator< Operator >::value,
		void >::type * const = nullptr
	) {
		(void) C;
		(void) A;
		(void) B;
		(void) phase;
#ifdef _DEBUG
		std::cerr << "Selected backend does not implement grb::eWiseApply\n";
#endif
#ifndef NDEBUG
		const bool selected_backend_does_not_support_ewiseapply	= false;
		assert( selected_backend_does_not_support_ewiseapply );
#endif
		const RC ret = grb::clear( A );
		return ret == SUCCESS ? UNSUPPORTED : ret;
	}

	/**
<<<<<<< HEAD
	 * Selects elements from a matrix based on a given selection boolean operator.
	 *
	 * This function template is used to select elements from a given input matrix
	 * based on a provided selection operator. The selected elements are then stored
	 * in a different output matrix, making this an out-of-place operation. The
	 * output matrix is cleared before the selection.
	 *
	 * After a successful call to this primitive, the nonzero structure of \a B
	 * will match the one of \a A without the elements that were not matched by
	 * the selection operator. All the elements of \a B will result $true$ when
	 * applied to the selection operator.
	 *
	 * Any old entries of \a B will be removed after a successful call to this
	 * primitive; that is, this primitive is out-of-place.
	 *
	 * @tparam descr              The descriptor to be used. Optional; the default is
	 *                            #grb::descriptors::no_operation.
	 * @tparam SelectionOperator  The selection operator type, must be of a type
	 *                            equivalent to `bool(RIT*, CIT*, T*)` with:
	 *                            - RIT: The row index type of the input matrix,
	 *                                   or convertible to it.
	 *                            - CIT: The column index type of the input matrix,
	 *                                   or convertible to it.
	 *                            - T:   The value type of the input matrix, or
	 *                                   convertible to it.
	 * @tparam Tin                The value type of the input matrix.
	 * @tparam RITin              The row index type of the input matrix.
	 * @tparam CITin              The column index type of the input matrix.
	 * @tparam NITin              The nonzero index type of the input matrix.
	 * @tparam Tout	              The value type of the output matrix.
	 * @tparam RITout             The row index type of the output matrix.
	 * @tparam CITout             The column index type of the output matrix.
	 * @tparam NITout             The nonzero index type of the output matrix.
	 * @tparam backend            The backend to use for the operation.
	 *
	 * @param[out] B       The output matrix. Will be cleared before the selection.
	 * @param[in]  A       The input matrix.
	 * @param[in]  op      The selection boolean operator.
	 * @param[in]  phase   The #grb::Phase the call should execute. Optional; the
	 *                     default parameter is #grb::EXECUTE.
	 *
	 * \note Pre-defined selection operators can be found in the namespace
	 *       #grb::operators::select.
	 *
	 * @return #grb::SUCCESS  On successful completion of this call.
	 * @return #grb::MISMATCH Whenever the dimensions of \a A and \a B do
	 *                        not match. All input data containers are left
	 *                        untouched if this exit code is returned; it will be
	 *                        be as though this call was never made.
	 * @return #grb::FAILED   If \a phase is #grb::EXECUTE, indicates that the
	 *                        capacity of \a B was insufficient. The output
	 *                        matrix \a B is cleared, and the call to this function
	 *                        has no further effects.
	 * @return #grb::OUTOFMEM If \a phase is #grb::RESIZE, indicates an
	 *                        out-of-memory exception. The call to this function
	 *                        shall have no other effects beyond returning this
	 *                        error code; the previous state of \a B is retained.
	 * @return #grb::PANIC    A general unmitigable error has been encountered. If
	 *                        returned, ALP enters an undefined state and the user
	 *                        program is encouraged to exit as quickly as possible.
	 *
	 * \par Performance semantics
	 *
=======
	 * Reduces, or \em folds, a matrix into a scalar, according to a commutative
	 * monoid.
	 *
	 * Left-to-right masked variant.
	 *
	 * Reduction takes place according to a commutative monoid \f$ (\oplus,1) \f$,
	 * where \f$ \oplus:\ D_1 \times D_2 \to D_3 \f$ with associated identities
	 * \f$ 1_k in D_k \f$. Usually, \f$ D_k \subseteq D_3, 1 \leq k < 3 \f$,
	 * though other more exotic structures may be envisioned (and used).
	 *
	 * Let \f$ x_0 = x \f$ and let
	 * \f$ x_{k+1} = \begin{cases}
	 *   A_k \oplus x_k
	 *     \text{, if }A_k\text{ is nonzero and }M_k\text{ evaluates true; and};\\
	 *   x_k\text{, otherwise.}
	 * \end{cases},\f$
	 * for all \f$ k \in \{ 0, 1, \ldots, \mathit{nnz(A)}-1 \} \f$.
	 * Then, \a x is replaced with \f$ x_{\mathit{nnz(A)}} \f$ as defined according
	 * to the above recursion.
	 *
	 * The order in which the nonzeroes \f$ A_k \f$ of \a A are processed is
	 * undefined.
	 *
	 * \note Per this definition, the folding happens in a right-to-left direction.
	 *       If another direction is wanted, which may have use in cases where
	 *       \f$ D_1 \f$ differs from \f$ D_2 \f$, then either a monoid with those
	 *       operator domains switched may be supplied or #grb::foldl may be used
	 *       instead.
	 *
	 * Note that the operator \f$ \oplus \f$ must be associative since it is part
	 * of a monoid. This algebraic property is exploited when parallelising the
	 * requested operation. The identity is required when parallelisation requires
	 * intialisation of process- or thread-local temporaries.
	 *
	 * \warning Thus the order of the evaluation of the reduction operation should
	 *          not be expected to be a \em serial right-to-left evaluation of the
	 *          computation chain, even if the order of the nonzeroes is considered
	 *          fixed.
	 *
	 * \note That the order of nonzeroes is \em not fixed leads to the requirement
	 *       that the given \a Monoid must be commutative.
	 *
	 * @tparam descr     The descriptor to be used (descriptors::no_operation if
	 *                   left unspecified).
	 * @tparam Monoid    The commutative monoid to use for reduction.
	 * @tparam InputType The type of the elements in the supplied ALP/GraphBLAS
	 *                   matrix \a A.
	 * @tparam IOType    The type of the output scalar \a x.
	 * @tparam MaskType  The type of the elements in the supplied ALP/GraphBLAS
	 *                   matrix \a mask.
	 *
	 * @param[in]      A   Any ALP/GraphBLAS matrix, will be reduced into \a x.
	 * @param[in]   mask   Any ALP/GraphBLAS matrix, will mask the matrix \a A.
	 *                     Dimensions must match those of \a A.
	 * @param[in, out] x   The result of the reduction. The prior value will be
	 *                     considered during computation; i.e., this is an in-place
	 *                     operation.
	 * @param[in] monoid   The commutative monoid under which to perform this
	 *                     reduction.
	 *
	 * @return grb::SUCCESS  When the call completed successfully.
	 * @return grb::MISMATCH If a \a mask was not empty and does not have size
	 *                       equal to \a y.
	 *
	 * @see grb::foldl provides similar in-place functionality, but folds in a
	 *                 left-to-right direction.
	 * @see The same primitive but unmasked is also provided.
	 *
	 * \parblock
	 * \par Valid descriptors
	 * - descriptors::no_operation: the default descriptor.
	 * - descriptors::no_casting: the first domain of \a monoid must match
	 *  \a InputType, the second domain of \a op match \a IOType, the third
	 *  domain must match \a IOType.
	 * - descriptors::transpose_matrix: A^T will be considered
	 *   instead of \a A (unmasked variant only).
	 * - descriptors::transpose_left: A^T will be considered instead
	 *   of \a A.
	 * - descriptors::transpose_right: mask^T will be considered
	 *   instead of \a mask.
	 * - descriptors::structural: Any value stored in \a mask is considered
	 *   to be <tt>true</tt>.
	 *
	 * \note Invalid descriptors will be ignored.
	 *
	 * \endparblock
	 *
	 * \par Performance semantics
	 * Each backend must define performance semantics for this primitive.
	 *
	 * @see perfSemantics
	 */
	template<
		Descriptor descr = descriptors::no_operation,
		class Monoid,
		typename InputType, typename IOType, typename MaskType,
		typename RIT_A, typename CIT_A, typename NIT_A,
		typename RIT_M, typename CIT_M, typename NIT_M,
		Backend backend
	>
	RC foldr(
		const Matrix< InputType, backend, RIT_A, CIT_A, NIT_A > &A,
		const Matrix< MaskType, backend, RIT_M, CIT_M, NIT_M > &mask,
		IOType &x,
		const Monoid &monoid = Monoid(),
		const typename std::enable_if<
			!grb::is_object< IOType >::value &&
			!grb::is_object< InputType >::value &&
			!grb::is_object< MaskType >::value &&
			grb::is_monoid< Monoid >::value, void
		>::type * const = nullptr
	) {
#ifndef NDEBUG
		const bool should_not_call_base_scalar_masked_matrix_foldr = false;
		assert( should_not_call_base_scalar_masked_matrix_foldr );
#endif
		(void) A;
		(void) x;
		(void) mask;
		(void) monoid;
		return UNSUPPORTED;
	}

	/**
	 * Reduces, or \em folds, a matrix into a scalar.
	 *
	 * Left-to-right unmasked variant.
	 *
	 * Please see the masked monoid variant of #grb::foldr for full documentation.
	 */
	template<
		Descriptor descr = descriptors::no_operation,
		class Monoid,
		typename InputType, typename IOType,
		typename RIT, typename CIT, typename NIT,
		Backend backend
	>
	RC foldr(
		const Matrix< InputType, backend, RIT, CIT, NIT > &A,
		IOType &x,
		const Monoid &monoid,
		const typename std::enable_if<
			!grb::is_object< IOType >::value &&
			!grb::is_object< InputType >::value &&
			grb::is_monoid< Monoid >::value, void
		>::type * const = nullptr
	) {
#ifndef NDEBUG
		const bool should_not_call_base_scalar_unmasked_matrix_foldr = false;
		assert( should_not_call_base_scalar_unmasked_matrix_foldr );
#endif
		(void) A;
		(void) x;
		(void) monoid;
		return UNSUPPORTED;
	}

	/**
	 * Reduces, or \em folds, a matrix into a scalar, according to a given
	 * semiring.
	 *
	 * Left-to-right unmasked variant.
	 *
	 * Please see the masked monoid variant of #grb::foldr for full documentation;
	 * this function behaves as there described using the commutative additive
	 * monoid of the given semiring.
	 *
	 * In addition to what is described for the monoid variant, this function also
	 * supports the following:
	 *  -# the #grb::descriptors::add_identity descriptor; and
	 *  -# <tt>void</tt> matrices \a A.
	 */
	template<
		Descriptor descr = descriptors::no_operation,
		class Semiring,
		typename InputType, typename IOType,
		typename RIT, typename CIT, typename NIT,
		Backend backend
	>
	RC foldr(
		const Matrix< InputType, backend, RIT, CIT, NIT > &A,
		IOType &x,
		const Semiring &semiring,
		const typename std::enable_if<
			!grb::is_object< IOType >::value &&
			!grb::is_object< InputType >::value &&
			grb::is_semiring< Semiring >::value, void
		>::type * const = nullptr
	) {
#ifndef NDEBUG
		const bool should_not_call_base_scalar_unmasked_matrix_foldr_ring = false;
		assert( should_not_call_base_scalar_unmasked_matrix_foldr_ring );
#endif
		(void) A;
		(void) x;
		(void) semiring;
		return UNSUPPORTED;
	}

	/**
	 * Reduces, or \em folds, a matrix into a scalar, according to a given
	 * semiring.
	 *
	 * Left-to-right masked variant.
	 *
	 * Please see the masked monoid variant of #grb::foldr for full documentation;
	 * this function behaves as there described using the commutative additive
	 * monoid of the given semiring.
	 *
	 * In addition to what is described for the monoid variant, this function also
	 * supports the following:
	 *  -# the #grb::descriptors::add_identity descriptor; and
	 *  -# <tt>void</tt> matrices \a A.
	 */
	template<
		Descriptor descr = descriptors::no_operation,
		class Semiring,
		typename InputType, typename IOType, typename MaskType,
		typename RIT_A, typename CIT_A, typename NIT_A,
		typename RIT_M, typename CIT_M, typename NIT_M,
		Backend backend
	>
	RC foldr(
		const Matrix< InputType, backend, RIT_A, CIT_A, NIT_A > &A,
		const Matrix< MaskType, backend, RIT_M, CIT_M, NIT_M > &mask,
		IOType &x,
		const Semiring &semiring = Semiring(),
		const typename std::enable_if<
			!grb::is_object< IOType >::value &&
			!grb::is_object< InputType >::value &&
			!grb::is_object< MaskType >::value &&
			grb::is_semiring< Semiring >::value, void
		>::type * const = nullptr
	) {
#ifndef NDEBUG
		const bool should_not_call_base_scalar_masked_matrix_foldr_ring = false;
		assert( should_not_call_base_scalar_masked_matrix_foldr_ring );
#endif
		(void) A;
		(void) x;
		(void) mask;
		(void) semiring;
		return UNSUPPORTED;
	}

	/**
	 * Reduces, or \em folds, a matrix into a scalar, according to a given
	 * commutative monoid.
	 *
	 * Right-to-left masked variant.
	 *
	 * Reduction takes place according to a commutative monoid \f$ (\oplus,1) \f$,
	 * where \f$ \oplus:\ D_1 \times D_2 \to D_3 \f$ with associated identities
	 * \f$ 1_k in D_k \f$. Usually, \f$ D_k \subseteq D_3, 1 \leq k < 3 \f$,
	 * though other more exotic structures may be envisioned (and used).
	 *
	 * Let \f$ x_0 = x \f$ and let
	 * \f$ x_{k+1} = \begin{cases}
	 *   x_k \oplus A_k
	 *     \text{, if }A_k\text{ is nonzero and }M_k\text{ evaluates true; and};\\
	 *   x_k\text{, otherwise.}
	 * \end{cases},\f$
	 * for all \f$ k \in \{ 0, 1, \ldots, \mathit{nnz(A)}-1 \} \f$.
	 * Then, \a x is replaced with \f$ x_{\mathit{nnz(A)}} \f$ as defined according
	 * to the above recursion.
	 *
	 * \note Per this definition, the folding happens in a right-to-left direction.
	 *       If another direction is wanted, which may have use in cases where
	 *       \f$ D_1 \f$ differs from \f$ D_2 \f$, then either a monoid with those
	 *       operator domains switched may be supplied or #grb::foldr may be used
	 *       instead.
	 *
	 * Note that the operator \f$ \oplus \f$ must be associative since it is part
	 * of a monoid. This algebraic property is exploited when parallelising the
	 * requested operation. The identity is required when parallelisation requires
	 * intialisation of process- or thread-local temporaries.
	 *
	 * \warning Thus the order of the evaluation of the reduction operation should
	 *          not be expected to be a \em serial right-to-left evaluation of the
	 *          computation chain, even if the order of nonzeroes is considered
	 *          fixed.
	 *
	 * \note That the order of nonzeroes is \em not fixed leads to the requirement
	 *       that the given \a Monoid must be commutative.
	 *
	 * @tparam descr     The descriptor to be used (descriptors::no_operation if
	 *                   left unspecified).
	 * @tparam Monoid    The commutative monoid to use for reduction.
	 * @tparam InputType The type of the elements in the supplied ALP/GraphBLAS
	 *                   matrix \a A.
	 * @tparam IOType    The type of the output scalar \a x.
	 * @tparam MaskType  The type of the elements in the supplied ALP/GraphBLAS
	 *                   matrix \a mask.
	 *
	 * @param[in, out] x   The result of the reduction. The prior value will be
	 *                     considered during computation; i.e., this is an in-place
	 *                     operation.
	 * @param[in]      A   Any ALP/GraphBLAS matrix, will be reduced into \a x.
	 * @param[in]   mask   Any ALP/GraphBLAS matrix, will mask the matrix \a A.
	 *                     Dimensions must match those of \a A.
	 * @param[in] monoid   The commutative monoid under which to perform this
	 *                     reduction.
	 *
	 * @return grb::SUCCESS  When the call completed successfully.
	 * @return grb::MISMATCH If a \a mask was not empty and does not have size
	 *                       equal to \a y.
	 *
	 * @see grb::foldr provides similar in-place functionality, but folds in a
	 *                 left-to-right direction.
	 * @see The same primitive but unmasked is also provided.
	 *
	 * \parblock
	 * \par Valid descriptors
	 * - descriptors::no_operation: the default descriptor.
	 * - descriptors::no_casting: the first domain of \a monoid must match
	 *   \a InputType, the second domain of \a op match \a IOType, the third
	 *    domain must match \a IOType.
	 * - descriptors::transpose_matrix: A^T will be considered
	 *   instead of \a A (unmasked variant only).
	 * - descriptors::transpose_left: A^T will be considered instead
	 *   of \a A.
	 * - descriptors::transpose_right: mask^T will be considered
	 *   instead of \a mask.
	 * - descriptors::structural: Any value stored in \a mask is considered
	 *   to be <tt>true</tt>.
	 *
	 * \note Invalid descriptors will be ignored.
	 *
	 * \endparblock
	 *
	 * \par Performance semantics
>>>>>>> 5e699702
	 * Each backend must define performance semantics for this primitive.
	 *
	 * @see perfSemantics
	 */
	template<
		Descriptor descr = descriptors::no_operation,
<<<<<<< HEAD
		class SelectionOperator,
		typename Tin,
		typename RITin, typename CITin, typename NITin,
		typename Tout,
		typename RITout, typename CITout, typename NITout,
		Backend backend
	>
	RC select(
		Matrix< Tout, backend, RITout, CITout, NITout > &B,
		const Matrix< Tin, backend, RITin, CITin, NITin > &A,
		const SelectionOperator &op,
		const Phase &phase = EXECUTE,
		const typename std::enable_if<
			!is_object< Tin >::value &&
			!is_object< Tout >::value
		>::type * const = nullptr
	) {
		(void) descr;
		(void) B;
		(void) A;
		(void) op;
		(void) phase;
#ifdef _DEBUG
		std::cerr << "Selected backend does not implement grb::select\n";
#endif
#ifndef NDEBUG
		const bool selected_backend_does_not_support_select = false;
		assert( selected_backend_does_not_support_select );
#endif
=======
		class Monoid,
		typename InputType, typename IOType, typename MaskType,
		typename RIT_A, typename CIT_A, typename NIT_A,
		typename RIT_M, typename CIT_M, typename NIT_M,
		Backend backend
	>
	RC foldl(
		IOType &x,
		const Matrix< InputType, backend, RIT_A, CIT_A, NIT_A > &A,
		const Matrix< MaskType, backend, RIT_M, CIT_M, NIT_M > &mask,
		const Monoid &monoid = Monoid(),
		const typename std::enable_if<
			!grb::is_object< IOType >::value &&
			!grb::is_object< InputType >::value &&
			!grb::is_object< MaskType >::value &&
			grb::is_monoid< Monoid >::value, void
		>::type * const = nullptr
	) {
#ifndef NDEBUG
		const bool should_not_call_base_scalar_matrix_foldl = false;
		assert( should_not_call_base_scalar_matrix_foldl );
#endif
		(void) A;
		(void) x;
		(void) mask;
		(void) monoid;
		return UNSUPPORTED;
	}

	/**
	 * Reduces, or \em folds, a matrix into a scalar.
	 *
	 * Right-to-left unmasked variant.
	 *
	 * Please see the masked monoid #grb::foldl variant for full documentation.
	 */
	template<
		Descriptor descr = descriptors::no_operation,
		class Monoid,
		typename InputType, typename IOType,
		typename RIT, typename CIT, typename NIT,
		Backend backend
	>
	RC foldl(
		IOType &x,
		const Matrix< InputType, backend, RIT, CIT, NIT > &A,
		const Monoid &monoid,
		const typename std::enable_if<
			!grb::is_object< IOType >::value &&
			!grb::is_object< InputType >::value &&
			grb::is_monoid< Monoid >::value, void
		>::type * const = nullptr
	) {
#ifndef NDEBUG
		const bool should_not_call_base_scalar_unmasked_matrix_foldl = false;
		assert( should_not_call_base_scalar_unmasked_matrix_foldl );
#endif
		(void) A;
		(void) x;
		(void) monoid;
		return UNSUPPORTED;
	}

	/**
	 * Reduces, or \em folds, a matrix into a scalar, according to a given
	 * semiring.
	 *
	 * Right-to-left masked variant.
	 *
	 * Please see the masked monoid variant of #grb::foldl for full documentation;
	 * this function behaves as there described using the commutative additive
	 * monoid of the given semiring.
	 *
	 * In addition to what is described for the monoid variant, this function also
	 * supports the following:
	 *  -# the #grb::descriptors::add_identity descriptor; and
	 *  -# <tt>void</tt> matrices \a A.
	 */
	template<
		Descriptor descr = descriptors::no_operation,
		class Semiring,
		typename InputType, typename IOType, typename MaskType,
		typename RIT_A, typename CIT_A, typename NIT_A,
		typename RIT_M, typename CIT_M, typename NIT_M,
		Backend backend
	>
	RC foldl(
		IOType &x,
		const Matrix< InputType, backend, RIT_A, CIT_A, NIT_A > &A,
		const Matrix< MaskType, backend, RIT_M, CIT_M, NIT_M > &mask,
		const Semiring &semiring = Semiring(),
		const typename std::enable_if<
			!grb::is_object< IOType >::value &&
			!grb::is_object< InputType >::value &&
			!grb::is_object< MaskType >::value &&
			grb::is_semiring< Semiring >::value, void
		>::type * const = nullptr
	) {
#ifndef NDEBUG
		const bool should_not_call_base_scalar_matrix_foldl_ring = false;
		assert( should_not_call_base_scalar_matrix_foldl_ring );
#endif
		(void) A;
		(void) x;
		(void) mask;
		(void) semiring;
>>>>>>> 5e699702
		return UNSUPPORTED;
	}

	/**
<<<<<<< HEAD
=======
	 * Reduces, or \em folds, a matrix into a scalar, according to a given
	 * semiring.
	 *
	 * Right-to-left unmasked variant.
	 *
	 * Please see the masked monoid variant of #grb::foldl for full documentation;
	 * this function behaves as there described using the commutative additive
	 * monoid of the given semiring.
	 *
	 * In addition to what is described for the monoid variant, this function also
	 * supports the following:
	 *  -# the #grb::descriptors::add_identity descriptor; and
	 *  -# <tt>void</tt> matrices \a A.
	 */
	template<
		Descriptor descr = descriptors::no_operation,
		class Semiring,
		typename InputType, typename IOType,
		typename RIT, typename CIT, typename NIT,
		Backend backend
	>
	RC foldl(
		IOType &x,
		const Matrix< InputType, backend, RIT, CIT, NIT > &A,
		const Semiring &semiring,
		const typename std::enable_if<
			!grb::is_object< IOType >::value &&
			!grb::is_object< InputType >::value &&
			grb::is_semiring< Semiring >::value, void
		>::type * const = nullptr
	) {
#ifndef NDEBUG
		const bool should_not_call_base_scalar_unmasked_matrix_foldl_ring = false;
		assert( should_not_call_base_scalar_unmasked_matrix_foldl_ring );
#endif
		(void) A;
		(void) x;
		(void) semiring;
		return UNSUPPORTED;
	}


#ifndef __DOXYGEN__

	// generic variants for clearer error handling

	template<
		Descriptor descr = descriptors::no_operation,
		typename UnknownT,
		typename InputType, typename IOType,
		typename RIT, typename CIT, typename NIT,
		Backend backend
	>
	RC foldl(
		IOType &,
		const Matrix< InputType, backend, RIT, CIT, NIT > &,
		const UnknownT,
		const typename std::enable_if<
			!grb::is_object< IOType >::value && (
				grb::is_object< InputType >::value || !(
					grb::is_semiring< UnknownT >::value ||
					grb::is_monoid< UnknownT >::value
				)
			), void
		>::type * const = nullptr

	) {
		static_assert( grb::is_object< InputType >::value,
			"grb::foldl( scalar, matrix, monoid/semiring ): "
			"matrix elements are ALP types, which is not allowed"
		);
		static_assert( grb::is_monoid< UnknownT >::value ||
			grb::is_semiring< UnknownT >::value,
			"grb::foldl( scalar, matrix, monoid/semiring ): "
			"third argument is not an ALP monoid nor an ALP semiring."
		);
		return PANIC;
	}

	template<
		Descriptor descr = descriptors::no_operation,
		typename UnknownT,
		typename InputType, typename IOType, typename MaskType,
		typename RIT_A, typename CIT_A, typename NIT_A,
		typename RIT_M, typename CIT_M, typename NIT_M,
		Backend backend
	>
	RC foldl(
		IOType &,
		const Matrix< InputType, backend, RIT_A, CIT_A, NIT_A > &,
		const Matrix< MaskType, backend, RIT_M, CIT_M, NIT_M > &,
		const UnknownT,
		const typename std::enable_if<
			!grb::is_object< IOType >::value && (
				grb::is_object< InputType >::value || !(
					grb::is_semiring< UnknownT >::value ||
					grb::is_monoid< UnknownT >::value
				)
			), void
		>::type * const = nullptr
	) {
		static_assert( grb::is_object< InputType >::value,
			"grb::foldl( scalar, matrix, monoid/semiring ): "
			"matrix elements are ALP types, which is not allowed"
		);
		static_assert( grb::is_monoid< UnknownT >::value ||
			grb::is_semiring< UnknownT >::value,
			"grb::foldl( scalar, matrix, mask, monoid/semiring ): "
			"fourth argument is not an ALP monoid nor an ALP semiring."
		);
		return PANIC;
	}

	template<
		Descriptor descr = descriptors::no_operation,
		typename UnknownT,
		typename InputType, typename IOType,
		typename RIT, typename CIT, typename NIT,
		Backend backend
	>
	RC foldr(
		const Matrix< InputType, backend, RIT, CIT, NIT > &,
		IOType &,
		const UnknownT,
		const typename std::enable_if<
			!grb::is_object< IOType >::value && (
				grb::is_object< InputType >::value || !(
					grb::is_semiring< UnknownT >::value ||
					grb::is_monoid< UnknownT >::value
				)
			), void
		>::type * const = nullptr
	) {
		static_assert( grb::is_object< InputType >::value,
			"grb::foldl( scalar, matrix, monoid/semiring ): "
			"matrix elements are ALP types, which is not allowed"
		);
		static_assert( grb::is_monoid< UnknownT >::value ||
			grb::is_semiring< UnknownT >::value,
			"grb::foldr( matrix, scalar, monoid/semiring ): "
			"third argument is not an ALP monoid nor an ALP semiring."
		);
		return PANIC;
	}

	template<
		Descriptor descr = descriptors::no_operation,
		typename UnknownT,
		typename InputType, typename IOType, typename MaskType,
		typename RIT_A, typename CIT_A, typename NIT_A,
		typename RIT_M, typename CIT_M, typename NIT_M,
		Backend backend
	>
	RC foldr(
		const Matrix< InputType, backend, RIT_A, CIT_A, NIT_A > &,
		const Matrix< MaskType, backend, RIT_M, CIT_M, NIT_M > &,
		IOType &,
		const UnknownT,
		const typename std::enable_if<
			!grb::is_object< IOType >::value && (
				grb::is_object< InputType >::value || !(
					grb::is_semiring< UnknownT >::value ||
					grb::is_monoid< UnknownT >::value
				)
			), void
		>::type * const = nullptr
	) {
		static_assert( grb::is_object< IOType >::value,
			"grb::foldl( scalar, matrix, monoid/semiring ): "
			"scalar is an ALP type, which is not allowed"
		);
		static_assert( grb::is_object< InputType >::value,
			"grb::foldl( scalar, matrix, monoid/semiring ): "
			"matrix elements are ALP types, which is not allowed"
		);
		static_assert( grb::is_monoid< UnknownT >::value ||
			grb::is_semiring< UnknownT >::value,
			"grb::foldr( matrix, mask, scalar, monoid/semiring ): "
			"fourth argument is not an ALP monoid nor an ALP semiring."
		);
		return PANIC;
	}

#endif

	/**
>>>>>>> 5e699702
	 * @}
	 */

} // namespace grb

#endif // end _H_GRB_BLAS3_BASE
<|MERGE_RESOLUTION|>--- conflicted
+++ resolved
@@ -443,7 +443,6 @@
 	}
 
 	/**
-<<<<<<< HEAD
 	 * Selects elements from a matrix based on a given selection boolean operator.
 	 *
 	 * This function template is used to select elements from a given input matrix
@@ -507,7 +506,45 @@
 	 *
 	 * \par Performance semantics
 	 *
-=======
+	 * Each backend must define performance semantics for this primitive.
+	 *
+	 * @see perfSemantics
+	 */
+	template<
+		Descriptor descr = descriptors::no_operation,
+		class SelectionOperator,
+		typename Tin,
+		typename RITin, typename CITin, typename NITin,
+		typename Tout,
+		typename RITout, typename CITout, typename NITout,
+		Backend backend
+	>
+	RC select(
+		Matrix< Tout, backend, RITout, CITout, NITout > &B,
+		const Matrix< Tin, backend, RITin, CITin, NITin > &A,
+		const SelectionOperator &op,
+		const Phase &phase = EXECUTE,
+		const typename std::enable_if<
+			!is_object< Tin >::value &&
+			!is_object< Tout >::value
+		>::type * const = nullptr
+	) {
+		(void) descr;
+		(void) B;
+		(void) A;
+		(void) op;
+		(void) phase;
+#ifdef _DEBUG
+		std::cerr << "Selected backend does not implement grb::select\n";
+#endif
+#ifndef NDEBUG
+		const bool selected_backend_does_not_support_select = false;
+		assert( selected_backend_does_not_support_select );
+#endif
+		return UNSUPPORTED;
+	}
+
+	/**
 	 * Reduces, or \em folds, a matrix into a scalar, according to a commutative
 	 * monoid.
 	 *
@@ -839,44 +876,12 @@
 	 * \endparblock
 	 *
 	 * \par Performance semantics
->>>>>>> 5e699702
 	 * Each backend must define performance semantics for this primitive.
 	 *
 	 * @see perfSemantics
 	 */
 	template<
 		Descriptor descr = descriptors::no_operation,
-<<<<<<< HEAD
-		class SelectionOperator,
-		typename Tin,
-		typename RITin, typename CITin, typename NITin,
-		typename Tout,
-		typename RITout, typename CITout, typename NITout,
-		Backend backend
-	>
-	RC select(
-		Matrix< Tout, backend, RITout, CITout, NITout > &B,
-		const Matrix< Tin, backend, RITin, CITin, NITin > &A,
-		const SelectionOperator &op,
-		const Phase &phase = EXECUTE,
-		const typename std::enable_if<
-			!is_object< Tin >::value &&
-			!is_object< Tout >::value
-		>::type * const = nullptr
-	) {
-		(void) descr;
-		(void) B;
-		(void) A;
-		(void) op;
-		(void) phase;
-#ifdef _DEBUG
-		std::cerr << "Selected backend does not implement grb::select\n";
-#endif
-#ifndef NDEBUG
-		const bool selected_backend_does_not_support_select = false;
-		assert( selected_backend_does_not_support_select );
-#endif
-=======
 		class Monoid,
 		typename InputType, typename IOType, typename MaskType,
 		typename RIT_A, typename CIT_A, typename NIT_A,
@@ -983,13 +988,10 @@
 		(void) x;
 		(void) mask;
 		(void) semiring;
->>>>>>> 5e699702
 		return UNSUPPORTED;
 	}
 
 	/**
-<<<<<<< HEAD
-=======
 	 * Reduces, or \em folds, a matrix into a scalar, according to a given
 	 * semiring.
 	 *
@@ -1176,7 +1178,6 @@
 #endif
 
 	/**
->>>>>>> 5e699702
 	 * @}
 	 */
 
