
/*
 *   Copyright 2021 Huawei Technologies Co., Ltd.
 *
 * Licensed under the Apache License, Version 2.0 (the "License");
 * you may not use this file except in compliance with the License.
 * You may obtain a copy of the License at
 *
 *     http://www.apache.org/licenses/LICENSE-2.0
 *
 * Unless required by applicable law or agreed to in writing, software
 * distributed under the License is distributed on an "AS IS" BASIS,
 * WITHOUT WARRANTIES OR CONDITIONS OF ANY KIND, either express or implied.
 * See the License for the specific language governing permissions and
 * limitations under the License.
 */

/**
 * @file
 *
 * Coordinates for the nonblocking backend
 *
 * @author Aristeidis Mastoras
 * @date 16th of May, 2022
 */

#ifndef _H_GRB_NONBLOCKING_COORDINATES
#define _H_GRB_NONBLOCKING_COORDINATES

#ifndef NDEBUG
#   define ASSERT(condition, message) \
    do { \
        if (! (condition)) { \
            std::cerr << "Assertion `" #condition "` failed in " << __FILE__ \
                      << " line " << __LINE__ << ": " << message << std::endl; \
            std::terminate(); \
        } \
    } while (false)
#else
#   define ASSERT(condition, message) do { } while (false)
#endif


#include <stdexcept> //std::runtime_error
#include <vector>
#if defined _DEBUG && ! defined NDEBUG
 #include <set>
#endif

#include <cstddef> //size_t
#include <cassert>
#include <algorithm>

#include <graphblas/rc.hpp>
#include <graphblas/backends.hpp>
#include <graphblas/descriptors.hpp>

#include <graphblas/utils.hpp>

#include <graphblas/base/coordinates.hpp>

#include <graphblas/reference/config.hpp>

#include <graphblas/nonblocking/init.hpp>
#include <graphblas/nonblocking/analytic_model.hpp>
#include <iomanip>

// #define _LOCAL_DEBUG


namespace grb {

	namespace internal {

		/**
		 * The Coordinates class is based on that of the reference backend.
		 * A set of new methods is added to handle local coordinates used
		 * by the nonblocking backend. The bufferSize method used by the
		 * Matrix class relies on parbufSize and prefixbufSize that have
		 * their own implementation for the nonblocking backend.
		 */
		template<>
		class Coordinates< nonblocking > {

			public:

				typedef typename config::VectorIndexType StackType;

				typedef bool ArrayType;


				// TODO: Remove me
				bool _debug_is_counting_sort_done = false;


			private:

				bool * __restrict__ _assigned;

				StackType * __restrict__ _stack;

				StackType * __restrict__ _buffer;

				size_t _n;

				size_t _cap;

				size_t _buf;

				// pointers to the data of the local coordinates mechanism
				std::vector< config::VectorIndexType * > local_buffer;
				config::VectorIndexType * __restrict__ local_new_nnzs;
				config::VectorIndexType * __restrict__ pref_sum;

				std::vector<config::VectorIndexType> counting_sum;


				// the analytic model used during the execution of a pipeline
				AnalyticModel analytic_model;


			public:

				static inline size_t arraySize( const size_t dim ) noexcept {
					if( dim == 0 ) {
						return 0;
					}
					return ( dim + 1 ) * sizeof( ArrayType );
				}

				static inline size_t stackSize( const size_t dim ) noexcept {
					if( dim == 0 ) {
						return 0;
					}
					return ( dim + 1 ) * sizeof( StackType );
				}

				static inline size_t prefixbufSize() noexcept {
					int P = 1;
					return ( P + 1 ) * sizeof( StackType );
				}

				static inline size_t parbufSize( const size_t n ) noexcept {
					return internal::NONBLOCKING::vectorBufferSize( n ) * sizeof( StackType );
				}

				static inline size_t bufferSize( const size_t dim ) noexcept {
					size_t ret = stackSize( dim );
					ret += parbufSize( dim );
					ret += prefixbufSize();
					return ret;
				}

				inline Coordinates() noexcept :
					_assigned( nullptr ), _stack( nullptr ), _buffer( nullptr ),
					_n( 0 ), _cap( 0 ), _buf( 0 )
				{}

				inline Coordinates( Coordinates< nonblocking > &&x ) noexcept :
					_assigned( x._assigned ), _stack( x._stack ), _buffer( x._buffer ),
					_n( x._n ), _cap( x._cap ), _buf( x._buf )
				{
					x._assigned = nullptr;
					x._stack = nullptr;
					x._buffer = nullptr;
					x._n = x._cap = x._buf = 0;
				}

				inline Coordinates( const Coordinates< nonblocking > &x ) noexcept :
					_assigned( x._assigned ), _stack( x._stack ), _buffer( x._buffer ),
					_n( x._n ), _cap( x._cap ), _buf( x._buf )
				{
					assert( this != &x );
				}

				inline Coordinates< nonblocking > & operator=(
					const Coordinates< nonblocking > &other
				) {
					Coordinates replace( other );
					*this = std::move( replace );
					return *this;
				}

				inline Coordinates< nonblocking > & operator=(
					Coordinates< nonblocking > &&x
				) noexcept {
					assert( this != &x );
					_assigned = x._assigned;
					_stack = x._stack;
					_buffer = x._buffer;
					_n = x._n;
					_cap = x._cap;
					_buf = x._buf;
					x._assigned = nullptr;
					x._stack = x._buffer = nullptr;
					x._n = x._cap = x._buf = 0;
					return *this;
				}

				inline ~Coordinates() noexcept {
					// done (the #_assigned and #_stack memory
					// blocks are not managed by this class)
				}

				void set(
					void * const arr, bool arr_initialized,
					void * const buf, const size_t dim, bool parallel = true
				) noexcept {
					// catch trivial case
					if( arr == nullptr || buf == nullptr ) {
						assert( arr == nullptr );
						assert( buf == nullptr );
						assert( dim == 0 );
						_assigned = nullptr;
						_stack = nullptr;
						_buffer = nullptr;
						_n = 0;
						_cap = 0;
						_buf = 0;
						return;
					}

					// _assigned has no alignment issues, take directly from input buffer
					assert( reinterpret_cast< uintptr_t >( _assigned ) % sizeof( bool ) == 0 );
					_assigned = static_cast< bool * >( arr );
					// ...but _stack does have potential alignment issues:
					char * buf_raw = static_cast< char * >( buf );
					constexpr const size_t size = sizeof( StackType );
					const size_t mod = reinterpret_cast< uintptr_t >( buf_raw ) % size;
					if( mod != 0 ) {
						buf_raw += size - mod;
					}
					_stack = reinterpret_cast< StackType * >( buf_raw );
					// no alignment issues between stack and buffer, so just shift by dim:
					_buffer = _stack + dim;
					// initialise
					_n = 0;
					_cap = dim;
					_buf = internal::NONBLOCKING::vectorBufferSize( _cap );

					// and initialise _assigned (but only if necessary)
					if( dim > 0 && !arr_initialized ) {
						if( parallel ) {
							#pragma omp parallel
							{
								size_t start, end;
								config::OMP::localRange( start, end, 0, dim );
								for( size_t i = start; i < end; ++i ) {
									_assigned[ i ] = false;
								}
							}
						} else {
							for( size_t i = 0; i < dim; ++i ) {
								_assigned[ i ] = false;
							}
						}
					}
				}

				/**
				 * Sets this data structure to a dummy placeholder for a dense structure.
				 *
				 * This structure will be immutable, and does not support the majority of
				 * operations this class defines; use dense coordinates with care.
				 */
				void setDense( const size_t dim ) noexcept {
					_assigned = nullptr;
					_stack = nullptr;
					_buffer = nullptr;
					_n = dim;
					_cap = dim;
					_buf = 0;
				}

				inline bool assign( const size_t i ) noexcept {
					if( _n == _cap ) {
						return true;
					}
					if( !_assigned[ i ] ) {
						_assigned[ i ] = true;
						const size_t newSize = _n + 1;
						assert( _n <= _cap );
						assert( newSize <= _cap );
						_stack[ _n ] = i;
						_n = newSize;
						return false;
					} else {
						return true;
					}
				}

				template< bool maybe_invalid = false >
				inline void local_assignAll() noexcept {
					if( maybe_invalid || _n != _cap ) {
						if( _assigned != nullptr ) {
							assert( _stack != nullptr );
							assert( maybe_invalid || _n < _cap );
							assert( !maybe_invalid || _n <= _cap );
							_n = _cap;

							for( size_t i = 0; i < _n; ++i ) {
								_assigned[ i ] = true;
								_stack[ i ] = i;
							}
						}
					}

					// the counter of initial nonzeroes in the local stack is stored in the
					// buffer immediately before the local stack
					StackType * __restrict__ local_nnzs = _stack - 1;

					// the counter for the local stack must be set to zero such that the number
					// of new nonzeroes will be set to _n by asyncJoinSubset and joinSubset
					// will update the global stack based on the local_new_nnzs counter the
					// global stack has become empty and _assigned = false so the local
					// coordinates of this tile must be added in the global stack from scratch
					// regardless whether this tile was already dense or not as it is hard to
					// know which part of the global stack contains the coordinates of this
					// tile
					*local_nnzs = 0;
				}

				template< bool maybe_invalid = false >
				inline void local_assignAllNotAlreadyAssigned( ) noexcept {
					if( maybe_invalid || _n != _cap ) {
						if( _assigned != nullptr ) {
							assert( _stack != nullptr );
							assert( maybe_invalid || _n < _cap );
							assert( !maybe_invalid || _n <= _cap );

							// searching for the not already assigned elements and add them to the
							// local stack such that joinSubset will add to the global stack only
							// those elements that are not already assigned
							for( size_t i = 0; i < _cap; ++i ) {
								if( !_assigned[ i ] ) {
									_assigned[ i ] = true;
									_stack[ _n++ ] = i;
								}
							}

							assert( _n == _cap );
						}
					}
				}

				inline void assignAll() noexcept {
					// this operates on the global coordinates, not on a local view of it
					#pragma omp parallel
					{
						size_t start, end;
						config::OMP::localRange( start, end, 0, _cap );
						for( size_t i = start; i < end; ++i ) {
							_assigned[ i ] = true;
							_stack[ i ] = i;
						}
					}
					_n = _cap;
				}

				inline void clear() noexcept {
					if( _n == _cap ) {
#ifndef NDEBUG
						if( _assigned == nullptr && _cap > 0 ) {
							const bool dense_coordinates_may_not_call_clear = false;
							assert( dense_coordinates_may_not_call_clear );
						}
#endif

						// note: clear() may only be called outside pipelines, so we make parallel
						// scheduling decisions independently of the analytic model
						if( _cap < config::OMP::minLoopSize() ) {
							for( size_t i = 0; i < _cap; ++i ) {
								_assigned[ i ] = false;
							}
						} else {
							#pragma omp parallel
							{
								size_t start, end;
								config::OMP::localRange( start, end, 0, _cap );
								for( size_t i = start; i < end; ++i ) {
									_assigned[ i ] = false;
								}
							}
						}
					} else {
						if( _n < config::OMP::minLoopSize() ) {
							for( size_t k = 0; k < _n; ++k ) {
								_assigned[ _stack[ k ] ] = false;
							}
						} else {
							#pragma omp parallel
							{
								size_t start, end;
								config::OMP::localRange( start, end, 0, _n );
								for( size_t k = start; k < end; ++k ) {
									_assigned[ _stack[ k ] ] = false;
								}
							}
						}
					}
					_n = 0;
				}

				inline void local_clear() noexcept {

					if( _n == _cap ) {
#ifndef NDEBUG
						if( _assigned == nullptr && _cap > 0 ) {
							const bool dense_coordinates_may_not_call_clear = false;
							assert( dense_coordinates_may_not_call_clear );
						}
#endif

						for( size_t i = 0; i < _cap; ++i ) {
							_assigned[ i ] = false;
						}
					} else {
						for( size_t k = 0; k < _n; ++k ) {
							_assigned[ _stack[ k ] ] = false;
						}
					}
					_n = 0;

					// the counter of initial nonzeroes in the local stack is stored in the
					// buffer immediately before the local stack
					StackType * __restrict__ local_nnzs = _stack - 1;

					// the counter for the local stack must be set to zero such that any new
					// assigned element will be written to the global stack
					*local_nnzs = 0;
				}

				inline void reset_global_nnz_counter() noexcept {
					_n = 0;
				}

				inline bool isEmpty() const noexcept {
					if( _n == 0 ) {
						return true;
					} else {
						return false;
					}
				}

				inline bool isDense() const noexcept {
					return _n == _cap;
				}

				inline size_t size() const noexcept {
					return _cap;
				}

				inline bool assigned( const size_t i ) const noexcept {
					assert( i < _cap );
					return _n == _cap || _assigned[ i ];
				}

				template< Descriptor descr, typename T >
				inline bool mask( const size_t i, const T * const val ) const noexcept {
					assert( i < _cap );
					return utils::interpretMask< descr >( assigned( i ), val, i );
				}

				inline size_t nonzeroes() const noexcept {
					assert( _n <= _cap );
					return _n;
				}

				inline size_t index( const size_t k ) const noexcept {
					assert( k < _n );
					return isDense() ? k : _stack[ k ];
				}

				void localCoordinatesInit( const AnalyticModel &am ) {

					analytic_model = am;

					const size_t nthreads = analytic_model.getNumThreads();
					const size_t tile_size = analytic_model.getTileSize();
					const size_t num_tiles = analytic_model.getNumTiles();

					assert( num_tiles > 0 );
					assert( num_tiles <= internal::NONBLOCKING::maxBufferTiles( _cap ) );
					assert( _buf >= 4 * num_tiles );

					local_buffer.resize( analytic_model.getNumTiles() );

<<<<<<< HEAD
					#pragma omp parallel for default(none) \
						firstprivate(tile_size, num_tiles) \
						shared(local_buffer, _buffer) \
						schedule(dynamic) num_threads(nthreads)
					for( size_t tile_id = 0; tile_id < num_tiles; ++tile_id ) {
						local_buffer[ tile_id ] = _buffer + tile_id * ( tile_size + 1 );
=======
					if( num_tiles < config::OMP::minLoopSize() ) {
						for( size_t tile_id = 0; tile_id < num_tiles; ++tile_id ) {
							local_buffer[ tile_id ] = _buffer + tile_id * (tile_size + 1);
						}
					} else {
						#pragma omp parallel num_threads( nthreads )
						{
							size_t start, end;
							config::OMP::localRange( start, end, 0, num_tiles );
							for( size_t tile_id = start; tile_id < end; ++tile_id ) {
								local_buffer[ tile_id ] = _buffer + tile_id * (tile_size + 1);
							}
						}
>>>>>>> d65f1060
					}

					local_new_nnzs = _buffer + num_tiles * ( tile_size + 1 );
					pref_sum = _buffer + num_tiles * ( tile_size + 2 );
				}

				bool should_use_bitmask_asyncSubsetInit(
					const size_t /* num_tiles */,
					const size_t /* tile_id */,
					const size_t lower_bound,
					const size_t upper_bound
				) const noexcept {
					assert( _cap > 0 );
					assert( _n <= _cap );
					assert( lower_bound <= upper_bound );
					return nonzeroes() * (upper_bound - lower_bound) > size();
				}

				void _asyncSubsetInit_bitmask(
						const size_t lower_bound,
						const size_t upper_bound,
						const size_t /*tile_id*/,
						config::VectorIndexType *local_nnzs,
						config::VectorIndexType *local_stack
				) noexcept {
					assert( _cap > 0 );

					for( size_t i = lower_bound; i < upper_bound; ++i ) {
						if( _assigned[ i ] ) {
							local_stack[ (*local_nnzs)++ ] = i - lower_bound;
						}
					}
				}

				void _asyncSubsetInit_search(
						const size_t num_tiles,
						const std::vector<size_t> &lower_bounds,
						const std::vector<size_t> &upper_bounds
				) noexcept {
					for( size_t tile_id = 0; tile_id < num_tiles; ++tile_id ) {
						*(local_buffer[ tile_id ]) = 0;
					}
					for( size_t i = 0; i < nonzeroes(); ++i ) {
						const size_t k = _stack[ i ];
						assert( _assigned[ k ] );

						// Find the tile id of the element
						const size_t tile_id = getTileId( k, num_tiles, lower_bounds, upper_bounds );
						assert( tile_id < num_tiles );
						assert( k < upper_bounds[tile_id] );
						assert( k >= lower_bounds[tile_id] );

						const size_t lower_bound = lower_bounds[tile_id];

						config::VectorIndexType *local_nnzs = local_buffer[ tile_id ];
						config::VectorIndexType *local_stack = local_buffer[ tile_id ] + 1;
						local_stack[ (*local_nnzs)++ ] = k - lower_bound;
					}
				}

				/**
				 * Initialises a Coordinate instance that refers to a subset of this
				 * coordinates instance. Multiple disjoint subsets may be retrieved
				 * and concurrently updated, up to a maximum of tiles given by
				 *   #internal::NONBLOCKING::maxBufferTiles().
				 *
				 * Subsets must be contiguous. If one thread calls this function, all
				 * other threads must make a matching call.
				 *
				 * @param[in] lower_bound     The start index of the contiguous subset
				 *                            (inclusive).
				 * @param[in] upper_bound     The end index of the contiguous subset
				 *                            (exclusive).
				 */
				void asyncSubsetInit(
					const size_t num_tiles,
					const std::vector<size_t> &lower_bound,
					const std::vector<size_t> &upper_bound
				) noexcept {
					(void) num_tiles;
					if( _cap == 0 ) { return; }

#ifdef GRB_ALREADY_DENSE_OPTIMIZATION
					for( size_t tile_id = 0; tile_id < num_tiles; ++tile_id ) {
						config::VectorIndexType *local_nnzs = local_buffer[ tile_id ];
						config::VectorIndexType *local_stack = local_buffer[ tile_id ] + 1;

						*local_nnzs = 0;
						_asyncSubsetInit_bitmask( lower_bound[tile_id], upper_bound[tile_id], tile_id, local_nnzs, local_stack );
					}
#else
					_asyncSubsetInit_search( num_tiles, lower_bound, upper_bound );
#endif
					for( size_t tile_id = 0; tile_id < num_tiles; ++tile_id ) {
						local_new_nnzs[ tile_id ] = 0;
					}
				}

				static size_t getTileId(
						size_t k,
						const size_t num_tiles,
						const std::vector< size_t > &lower_bounds,
						const std::vector< size_t > &upper_bounds
				) {
					ASSERT( num_tiles > 0, "num_tiles = " << num_tiles );
					(void) num_tiles;
					(void) lower_bounds;
					(void) upper_bounds;

					const auto tile_size = upper_bounds[0] - lower_bounds[0];
					ASSERT( tile_size > 0, "tile_size = " << tile_size );
					const size_t tile_id = k / tile_size;

					ASSERT(tile_id < num_tiles, "tile_id = " << tile_id << ", num_tiles = " << num_tiles);
					ASSERT(k < upper_bounds[tile_id], "k = " << k << ", tile_id = " << tile_id << ", upper_bounds[tile_id] = " << upper_bounds[tile_id]);
					ASSERT(k >= lower_bounds[tile_id], "k = " << k << ", tile_id = " << tile_id << ", lower_bounds[tile_id] = " << lower_bounds[tile_id]);
					return tile_id;
				}

				/**
				 * Retrieves a subset coordinate instance that was previously initialised
				 * using a call to #asyncSubsetInit.
				 *
				 * @returns A Coordinates instance that only supports sequential
				 *          (synchronous) updates as well as all queries.
				 */
				Coordinates< nonblocking > asyncSubset(
					const size_t lower_bound, const size_t upper_bound
				) const noexcept {
					assert(_cap > 0);

					const size_t tile_id = lower_bound / analytic_model.getTileSize();

					config::VectorIndexType *local_nnzs = local_buffer[ tile_id ];
					config::VectorIndexType *local_stack = local_buffer[ tile_id ] + 1;

					Coordinates< nonblocking > ret;
					assert( upper_bound - lower_bound <= analytic_model.getTileSize() );

					ret.set( _assigned + lower_bound, true, local_stack,
						upper_bound - lower_bound, false );

					// the number of new nonzeroes is used to determine the total number
					// of nonzeroes for the given local coordinates, since some of the
					// nonzeroes are already written on the local statck
					ret._n = (*local_nnzs) + local_new_nnzs[ tile_id ];
					assert( ret._n <= ret._cap );

					ret._buf = 0;

					return ret;
				}

				/**
				 * Saves the state of a subset Coordinates instance. Can be retrieved later
				 * once again via a call to #asyncSubset. New nonzeroes will be committed
				 * to the global coordinate structure via a call to #joinSubset, which will
				 * furthermore set the related tile to inactive.
				 */
				void asyncJoinSubset(
					const Coordinates< nonblocking > &subset,
					const size_t lower_bound, const size_t upper_bound
				) {
					assert( _cap > 0 );

					(void) upper_bound;

					const size_t tile_id = lower_bound / analytic_model.getTileSize();

					config::VectorIndexType *local_nnzs = local_buffer[ tile_id ];

					assert( subset._n <= subset._cap );
					assert( (*local_nnzs) <= subset._cap );

					local_new_nnzs[ tile_id ] = subset._n - (*local_nnzs);
				}

				bool newNonZeroes() const {

					if( _cap == 0 ) {
						return false;
					}

					const size_t num_tiles = analytic_model.getNumTiles();

					for( size_t i = 0; i < num_tiles; i++ ) {
						if( local_new_nnzs[ i ] > 0 ) {
							return true;
						}
					}
					return false;
				}

				void prefixSumComputation() {

					const size_t num_tiles = analytic_model.getNumTiles();

					// takes into accout the size of data for each iteration of the prefix sum
					// computation which is used to determine the number of parallel task that
					// should be used such that the data of each parallel task fit in the L1
					// cache
					constexpr size_t size_of_data = sizeof( pref_sum[0] ) +
						sizeof( local_new_nnzs[0] );

					// make use of the analytic model to estimate a proper number of threads
					// and a tile size
					AnalyticModel am( size_of_data, num_tiles, 1 );

					const size_t nthreads = am.getNumThreads();
					const size_t prefix_sum_tile_size = am.getTileSize();
					const size_t prefix_sum_num_tiles = am.getNumTiles();

					// make a run-time decision to choose between sequential and parallel
					// prefix sum implementation the sequential prefix sum implementation is
					// more efficient for a small number of tiles
					if( num_tiles < prefix_sum_tile_size ) {
						// sequential computation of the prefix sum
						pref_sum[ 0 ] = _n + local_new_nnzs[ 0 ];
						for( size_t i = 1; i < num_tiles; i++ ) {
							pref_sum[ i ] = pref_sum[ i - 1 ] + local_new_nnzs[ i ];
						}
					} else {
						// parallel computation of the prefix sum
						size_t local_prefix_sum[ prefix_sum_num_tiles ];

						#pragma omp parallel num_threads( nthreads )
						{
							// the chunk size chosen here avoids false sharing (assuming that
							// local_prefix_sum is aligned)
							size_t start, end;
							config::OMP::localRange( start, end, 0, prefix_sum_num_tiles );
							for( size_t id = start; id < end; id++ ) {

								size_t lower, upper;
								config::OMP::localRange( lower, upper, 0, num_tiles,
									prefix_sum_tile_size, id, prefix_sum_num_tiles );

								// the number of threads used for parallel computation must not exceed
								// num_tiles, otherwise the code below results in data races
								assert( id <= num_tiles );
								assert( id < prefix_sum_num_tiles - 1 || upper == num_tiles );
								assert( lower <= upper );
								assert( upper <= num_tiles );

								pref_sum[ lower ] = local_new_nnzs[ lower ];
								for( size_t i = lower + 1; i < upper; i++ ) {
									pref_sum[ i ] = pref_sum[ i - 1 ] + local_new_nnzs[ i ];
								}

								// each thread stores the prefix sum of its last element in
								// local_prefix_sum
								// the memory location is specified by the identifier of the thread to
								// avoid data races
								local_prefix_sum[ id ] = pref_sum[ upper - 1 ];
							}

							// this barrier ensures all threads have already written the local prefix
							// sum for each parallel task
							#pragma omp barrier

							// a single threads computes the prefix sum for the last element of each
							// thread
							#pragma omp single
							{
								for( size_t i = 1; i < prefix_sum_num_tiles; i++ ) {
									local_prefix_sum[ i ] += local_prefix_sum[ i - 1 ];
								}
							} // note implicit OpenMP barrier here

							// note here there local_prefix_sum is read-only. Several threads may
							// read the same cache line, but not write to the same one. So we do
							// not define a minimum chunk size
							// also note that this loops over the exact same range as the for-loop
							// before the omp single block
							for( size_t id = start; id < end; id++ ) {

								size_t lower, upper;
								config::OMP::localRange( lower, upper, 0, num_tiles,
									prefix_sum_tile_size, id, prefix_sum_num_tiles );

								// the first thread (id=0) needs to add only the number of nonzeroes(_n)
								const size_t acc = _n + ( ( id > 0 ) ? local_prefix_sum[ id - 1 ] : 0 );
								for( size_t i = lower; i < upper; i++ ) {
									pref_sum[ i ] += acc;
								}
							}
						}

#ifdef _DEBUG
						// ensures that the parallel implementation computes the same result
						// with the following sequential implementation
						size_t seq_offsets[ num_tiles ];
						seq_offsets[ 0 ] = _n + local_new_nnzs[ 0 ];
						for( size_t i = 1; i < num_tiles; i++ ) {
							seq_offsets[ i ] = seq_offsets[ i - 1 ] + local_new_nnzs[ i ];
						}

						for( size_t i = 0; i < num_tiles; i++ ) {
							assert( seq_offsets[i] == pref_sum[i] );
						}
#endif
					}

					// a single thread updates the number of nonzeroes
					// the last element of prefix_sum_ofssets alredy includes
					// the current number of nonzeroes _n which was added earlier
					_n = pref_sum[ num_tiles - 1 ];
				}

				/**
				 * Takes a currently active subset and commits it to the global storage.
				 * After completion the given active tile will be marked inactive.
				 */
				void joinSubset( const size_t lower_bound, const size_t upper_bound ) {
					if( _cap == 0 ) {
						return;
					}
#ifdef NDEBUG
					( void )upper_bound;
#endif
					const size_t tile_id = lower_bound / analytic_model.getTileSize();

					config::VectorIndexType *local_nnzs = local_buffer[ tile_id ];
					config::VectorIndexType *local_stack = local_buffer[ tile_id ] + 1;

					const size_t local_stack_start = *local_nnzs;
					const size_t local_stack_end = *local_nnzs + local_new_nnzs[ tile_id ];
					assert( local_stack_start <= local_stack_end );

					size_t pos = pref_sum[ tile_id ] - local_new_nnzs[ tile_id ];

					for( size_t k = local_stack_start; k < local_stack_end; ++k ) {
						const size_t local_index = local_stack[ k ];
						const size_t global_index = local_index + lower_bound;

						assert( global_index >= lower_bound );
						assert( global_index < upper_bound );
						assert( _assigned[ global_index ] );
						assert( pos < _cap );

						_stack[ pos++ ] = global_index;
					}

					local_new_nnzs[ tile_id ] = 0;
				}
			};

	} // namespace internal

} // namespace grb

#endif // end `_H_GRB_NONBLOCKING_COORDINATES'
<|MERGE_RESOLUTION|>--- conflicted
+++ resolved
@@ -485,14 +485,6 @@
 
 					local_buffer.resize( analytic_model.getNumTiles() );
 
-<<<<<<< HEAD
-					#pragma omp parallel for default(none) \
-						firstprivate(tile_size, num_tiles) \
-						shared(local_buffer, _buffer) \
-						schedule(dynamic) num_threads(nthreads)
-					for( size_t tile_id = 0; tile_id < num_tiles; ++tile_id ) {
-						local_buffer[ tile_id ] = _buffer + tile_id * ( tile_size + 1 );
-=======
 					if( num_tiles < config::OMP::minLoopSize() ) {
 						for( size_t tile_id = 0; tile_id < num_tiles; ++tile_id ) {
 							local_buffer[ tile_id ] = _buffer + tile_id * (tile_size + 1);
@@ -506,7 +498,6 @@
 								local_buffer[ tile_id ] = _buffer + tile_id * (tile_size + 1);
 							}
 						}
->>>>>>> d65f1060
 					}
 
 					local_new_nnzs = _buffer + num_tiles * ( tile_size + 1 );
