--- conflicted
+++ resolved
@@ -31,29 +31,6 @@
 #include <cmath>  // for sqrt
 #include <limits>
 #include <vector> // warning: normally should not be used in ALP backends(!)
-<<<<<<< HEAD
-
-#ifndef _GRB_NO_STDIO
- #include <ios>
- #include <chrono>
- #include <iostream>
-#endif
-
-#ifndef _GRB_NO_EXCEPTIONS
- #include <stdexcept>
-#endif
-
-#include <graphblas/backends.hpp>
-#include <graphblas/ops.hpp>
-#include <graphblas/rc.hpp>
-#include <graphblas/utils.hpp>
-#include <graphblas/utils/TimerResults.hpp>
-
-#include "collectives.hpp"
-#include "config.hpp"
-#include "exec.hpp"
-
-=======
 
 #ifndef _GRB_NO_STDIO
  #include <ios>
@@ -75,7 +52,6 @@
 #include "config.hpp"
 #include "exec.hpp"
 
->>>>>>> a720e165
 
 /**
  * \defgroup benchmarking Benchmarking
