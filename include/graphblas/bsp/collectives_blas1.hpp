
/*
 *   Copyright 2021 Huawei Technologies Co., Ltd.
 *
 * Licensed under the Apache License, Version 2.0 (the "License");
 * you may not use this file except in compliance with the License.
 * You may obtain a copy of the License at
 *
 *     http://www.apache.org/licenses/LICENSE-2.0
 *
 * Unless required by applicable law or agreed to in writing, software
 * distributed under the License is distributed on an "AS IS" BASIS,
 * WITHOUT WARRANTIES OR CONDITIONS OF ANY KIND, either express or implied.
 * See the License for the specific language governing permissions and
 * limitations under the License.
 */

/**
 * @file
 *
 * Implements BLAS1 collectives both on raw arrays as well as on GraphBLAS
 * (reference) vectors.
 *
 * \warning Never include this file directly!
 *
 * @author A. N. Yzelman & J. M. Nash
 * @date 20th of February, 2017
 */

#include <cmath>

#include <lpf/collectives.h>

#include <graphblas/base/vector.hpp>
#include <graphblas/blas0.hpp>
#include <graphblas/bsp1d/init.hpp>

#include "internal-collectives.hpp"

/**
 * The difference between pid and root, modulus P - circumvents weird modulus
 * behaviour under -ve numbers
 */
#define DIFF( pid, root, P ) ( (pid < root) ? pid + P - root : pid - root ) % P


namespace grb {

	/**
	 * Collective communications using the GraphBLAS operators for reduce-style
	 * operations.
	 */
	namespace internal {

		/**
		 * Schedules a gather operation of a single object of type IOType per process
		 * to a vector of \a P elements.
		 * The gather shall be complete by the end of the call. This is a collective
		 * graphBLAS operation. The BSP costs are as for the LPF #gather.
		 *
		 * @tparam descr    The GraphBLAS descriptor.
		 *                  Default is grb::descriptors::no_operation.
		 * @tparam IOType   The type of the to-be gathered value.
		 *
		 * @param[in]  in  The value at the calling process to be gathered.
		 * @param[out] out The vector of gathered values, available at the root
		 *                 process.
		 *
		 * @returns grb::SUCCESS When the operation succeeds as planned.
		 * @returns grb::PANIC   When the communication layer unexpectedly fails. When
		 *                       this error code is returned, the library enters an
		 *                       undefined state.
		 *
		 * \parblock
		 * \par Performance semantics:
		 * -# Problem size N: \f$ P * \mathit{sizeof}(\mathit{IOType}) \f$
		 * -# local work: \f$ 0 \f$ ;
		 * -# transferred bytes: \f$ N \f$ ;
		 * -# BSP cost: \f$ Ng + l \f$;
		 * \endparblock
		 *
		 */
		template<
			Descriptor descr = descriptors::no_operation,
			typename IOType
#ifndef BLAS1_RAW
			,
			typename Coords
#endif
		>
		RC gather(
			const IOType &in,
#ifdef BLAS1_RAW
			IOType * out,
#else
			Vector< IOType, reference, Coords > &out,
#endif
			const lpf_pid_t root
		) {
			// we need access to BSP context
			internal::BSP1D_Data &data = internal::grb_BSP1D.load();

			// run-time sanity check
#ifndef BLAS1_RAW
			TEST_VEC_SIZE( out, data.P )
#endif

			// make sure we can support comms pattern: IOType -> P * IOType
			lpf_coll_t coll;
			if( commsPreamble( data, &coll, data.P, 0, 0, 1 ) != SUCCESS ) {
				// if failure at this point, no harm done and exit immediately
				return PANIC;
			}

			// copy input to buffer
			const size_t pos = ( data.s == root ) ? data.s : 0;

			// prevent self-copy
#ifndef BLAS1_RAW
			if( internal::getRaw( out ) + pos != &in ) {
				internal::getRaw( out )[ pos ] = in;
			}
#else
			if( out + pos != &in ) {
				out[ pos ] = in;
			}
#endif

			// create memslot on output vector
			lpf_memslot_t slot = LPF_INVALID_MEMSLOT;
			RC ret = SUCCESS;
#ifndef BLAS1_RAW
			if( lpf_register_global(
					data.context, internal::getRaw( out ), data.P * sizeof( IOType ), &slot
				) != LPF_SUCCESS
			) {
#else
			if( lpf_register_global(
					data.context, out, data.P * sizeof( IOType ), &slot
				) != LPF_SUCCESS
			) {
#endif
				// failure at this point will have to be cleaned up as best as possible
				ret = PANIC;
			}

			if( ret == SUCCESS && lpf_sync( data.context, LPF_SYNC_DEFAULT ) ) {
				ret = PANIC;
			}

			// gather values
			if( ret == SUCCESS &&
					lpf_gather( coll, slot, slot, sizeof( IOType ), root )
				!= LPF_SUCCESS
			) {
				// failure at this point will have to be cleaned up as best as possible
				ret = PANIC;
			}

			// perform communication
			if( ret == SUCCESS &&
					lpf_sync( data.context, LPF_SYNC_DEFAULT )
				!= LPF_SUCCESS
			) {
				// failure at this point will have to be cleaned up as best as possible
				ret = PANIC;
			}

#ifndef BLAS1_RAW
			// make sure sparsity info is correct
			for(
				size_t i = 0;
				data.s == root &&
					ret == SUCCESS &&
					internal::getCoordinates( out ).size() != internal::getCoordinates( out ).nonzeroes()
					&& i < data.P;
				++i
			) {
				(void) internal::getCoordinates( out ).assign( i );
			}
#endif

			// deregister slot
			if( slot != LPF_INVALID_MEMSLOT &&
					lpf_deregister( data.context, slot )
				!= LPF_SUCCESS
			) {
				// error during cleanup of memslot
				ret = PANIC;
			}

			if( commsPostamble( data, &coll, data.P, 0, 0, 1 ) != SUCCESS ) {
				// error during cleanup of postamble
				ret = PANIC;
			}

			// done
			return ret;
		}

		/**
		 * Schedules a gather operation of a vector of \a N/P elements of type IOType
		 * per process to a vector of \f$ N \f$ elements.
		 * The gather shall be complete by the end of the call. This is a collective
		 * graphBLAS operation. The BSP costs are as for the LPF #gather.
		 *
		 * @tparam descr    The GraphBLAS descriptor.
		 *                  Default is grb::descriptors::no_operation.
		 * @tparam IOType   The type of the to-be gathered value.
		 *
		 * @param[in]  in:  The vector at the calling process to be gathered.
		 * @param[out] out: The vector of gathered values, available at the root process.
		 *
		 * @returns grb::SUCCESS When the operation succeeds as planned.
		 * @returns grb::PANIC   When the communication layer unexpectedly fails. When
		 *                       this error code is returned, the library enters an
		 *                       undefined state.
		 *
		 * \parblock
		 * \par Performance semantics:
		 * -# Problem size N: \f$ P * in.size * \mathit{sizeof}(\mathit{IOType}) \f$
		 * -# local work: \f$ 0 \f$ ;
		 * -# transferred bytes: \f$ N \f$ ;
		 * -# BSP cost: \f$ Ng + l \f$;
		 * \endparblock
		 *
		 */
		template<
			Descriptor descr = descriptors::no_operation,
			typename IOType
#ifndef BLAS1_RAW
			,
			typename Coords
#endif
		>
		RC gather(
#ifdef BLAS1_RAW
			const IOType * in,
			const size_t size,
			IOType * out,
#else
			const Vector< IOType, reference, Coords > &in,
			Vector< IOType, reference, Coords > &out,
#endif
			const lpf_pid_t root
		) {
			// we need access to BSP context
			internal::BSP1D_Data &data = internal::grb_BSP1D.load();

			// make sure we can support comms pattern: Vector IOType -> P * Vector IOType
#ifndef BLAS1_RAW
			TEST_VEC_MULTIPLE( in, out, data.P )
			const size_t size = internal::getCoordinates( in ).size();
#endif

			lpf_coll_t coll;
			if( commsPreamble( data, &coll, data.P, 0, 0, 1 ) != SUCCESS ) {
				return PANIC;
			}

			// create memslot on output vector
			lpf_memslot_t slot = LPF_INVALID_MEMSLOT;
			RC ret = SUCCESS;
#ifndef BLAS1_RAW
			if( lpf_register_global( data.context, internal::getRaw( out ),
					size * data.P * sizeof( IOType ), &slot )
				!= LPF_SUCCESS
			) {
#else
			if( lpf_register_global( data.context, out, size * data.P * sizeof( IOType ),
					&slot )
				!= LPF_SUCCESS
			) {
#endif
				// failure at this point will have to be cleaned up as best as possible
				ret = PANIC;
			}

			// copy input to buffer
			const size_t pos = ( data.s == root ) ? data.s : 0;
#ifdef BLAS1_RAW
			for(
				size_t i = 0;
				ret == SUCCESS && ( out + pos * size ) != in && i < size;
				i++
			) {
				out[ pos * size + i ] = in[ i ];
			}
#else
			for(
				size_t i = 0;
				ret == SUCCESS &&
					(internal::getRaw( out ) + pos * size) != internal::getRaw( in ) &&
					i < size;
				i++
			) {
				internal::getRaw( out )[ pos * size + i ] = internal::getRaw( in )[ i ];
			}
#endif
			// activate registrations
			if( ret == SUCCESS &&
					lpf_sync( data.context, LPF_SYNC_DEFAULT )
				!= LPF_SUCCESS
			) {
				ret = PANIC;
			}

			// gather values
			if( ret == SUCCESS &&
					lpf_gather( coll, slot, slot, size * sizeof( IOType ), root )
				!= LPF_SUCCESS
			) {
				ret = PANIC;
			}

			// complete requested communication
			if( ret == SUCCESS &&
					lpf_sync( data.context, LPF_SYNC_DEFAULT )
				!= LPF_SUCCESS
			) {
				ret = PANIC;
			}

#ifndef BLAS1_RAW
			// set sparsity of output
			for(
				size_t i = 0;
				data.s == root &&
					ret == SUCCESS &&
					internal::getCoordinates( out ).size() !=
<<<<<<< HEAD
				       		internal::getCoordinates( out ).nonzeroes() &&
=======
						internal::getCoordinates( out ).nonzeroes() &&
>>>>>>> a720e165
					i < data.P * size;
				++i
			) {
				(void) internal::getCoordinates( out ).assign( i );
			}
#endif

			// destroy memory slot
			if( slot != LPF_INVALID_MEMSLOT &&
					lpf_deregister( data.context, slot ) !=
				LPF_SUCCESS
			) {
				ret = PANIC;
			}

			// postamble
			if( commsPostamble( data, &coll, data.P, 0, 0, 1 ) != SUCCESS ) {
				ret = PANIC;
			}

			// done
			return ret;
		}

		/**
		 * Schedules a scatter operation of a vector of P elements of type IOType
		 * to a single element per process.
		 * The scatter shall be complete by the end of the call. This is a collective
		 * graphBLAS operation. The BSP costs are as for the LPF #scatter.
		 *
		 * @tparam descr    The GraphBLAS descriptor.
		 *                  Default is grb::descriptors::no_operation.
		 * @tparam IOType   The type of the to-be scattered value.
		 *
		 * @param[in]  in  The vector of \a P elements at the root process to be
		 *                 scattered.
		 * @param[out] out The scattered value of the root process \f$ vector[i] \f$
		 *                 at process \a i.
		 *
		 * @returns grb::SUCCESS When the operation succeeds as planned.
		 * @returns grb::PANIC   When the communication layer unexpectedly fails. When
		 *                       this error code is returned, the library enters an
		 *                       undefined state.
		 *
		 * \parblock
		 * \par Performance semantics:
		 * -# Problem size N: \f$ P * \mathit{sizeof}(\mathit{IOType}) \f$
		 * -# local work: \f$ 0 \f$ ;
		 * -# transferred bytes: \f$ N \f$ ;
		 * -# BSP cost: \f$ Ng + l \f$;
		 * \endparblock
		 *
		 */
		template<
			Descriptor descr = descriptors::no_operation,
			typename IOType
#ifndef BLAS1_RAW
			,
			typename Coords
#endif
		>
		RC scatter(
#ifdef BLAS1_RAW
			const IOType * in,
#else
			const Vector< IOType, reference, Coords > &in,
#endif
			IOType &out,
			const lpf_pid_t root
		) {
			// we need access to BSP context
			internal::BSP1D_Data &data = internal::grb_BSP1D.load();

			// make sure we can support comms pattern: P * IOType -> IOType
#ifndef BLAS1_RAW
			TEST_VEC_SIZE( in, data.P )
#endif

			lpf_coll_t coll;
			if( commsPreamble( data, &coll, data.P, 0, 0, 2 ) != SUCCESS ) {
				return PANIC;
			}

			// create memslot on output vector
			lpf_memslot_t src, dest;
			src = dest = LPF_INVALID_MEMSLOT;
			RC ret = SUCCESS;
			if( lpf_register_global( data.context, &out, sizeof( IOType ), &dest )
				!= LPF_SUCCESS
			) {
				ret = PANIC;
			}
#ifndef BLAS1_RAW
			if( ret == SUCCESS && lpf_register_global(
					data.context,
					const_cast< IOType * >( internal::getRaw( in ) ),
					data.P * sizeof( IOType ),
					&src
				) != LPF_SUCCESS
			) {
#else
			if( ret == SUCCESS && lpf_register_global(
					data.context,
					const_cast< IOType * >( in ),
					data.P * sizeof( IOType ),
					&src
				) != LPF_SUCCESS
			) {
#endif
				// failure at this point will have to be cleaned up as best as possible
				ret = PANIC;
			}

			// root copies output
#ifndef BLAS1_RAW
			if( ret == SUCCESS && data.s == root &&
				&out != internal::getRaw( in ) + data.s
			) {
#else
			if( ret == SUCCESS && data.s == root && &out != in + data.s ) {
#endif
				out = in[ data.s ];
			}

			// activate global regs
			if( ret == SUCCESS &&
				lpf_sync( data.context, LPF_SYNC_DEFAULT ) != LPF_SUCCESS
			) {
				ret = PANIC;
			}

			// scatter values
			if( ret == SUCCESS &&
				lpf_scatter( coll, src, dest, sizeof( IOType ), root ) != LPF_SUCCESS
			) {
				ret = PANIC;
			}

			// wait for completion of requested collective
			if( ret == SUCCESS &&
				lpf_sync( data.context, LPF_SYNC_DEFAULT ) != LPF_SUCCESS
			) {
				ret = PANIC;
			}

			// destroy memory slots
			if( src != LPF_INVALID_MEMSLOT &&
				lpf_deregister( data.context, src ) != LPF_SUCCESS
			) {
				ret = PANIC;
			}
			if( dest != LPF_INVALID_MEMSLOT &&
				lpf_deregister( data.context, dest ) != LPF_SUCCESS
			) {
				ret = PANIC;
			}

			// perform postamble
			if( commsPostamble( data, &coll, data.P, 0, 0, 2 ) != SUCCESS ) {
				ret = PANIC;
			}

			// done
			return ret;
		}

		/**
		 * Schedules a scatter operation of a vector of \a N elements of type IOType
		 * to a vector of \f$ N/P elements \f$ per process. It is assumed that \a N is
		 * a multiple of \a P. The gather shall be complete by the end of the call.
		 * This is a collective graphBLAS operation. The BSP costs are as for the LPF
		 * #gather.
		 *
		 * @tparam descr    The GraphBLAS descriptor.
		 *                  Default is grb::descriptors::no_operation.
		 * @tparam IOType   The type of the to-be scattered value.
		 *
		 * @param[in]  in  The vector of N elements at the root process to be
		 *                 scattered.
		 * @param[out] out The scattered vector of the root process, such that process
		 *                 \a i has \f$ N/P \f$ elements located at offset
		 *                 \f$ (N/P)*i \f$.
		 *
		 * @returns grb::SUCCESS When the operation succeeds as planned.
		 * @returns grb::PANIC   When the communication layer unexpectedly fails. When
		 *                       this error code is returned, the library enters an
		 *                       undefined state.
		 *
		 * \parblock
		 * \par Performance semantics:
		 * -# Problem size N: \f$ in.size * \mathit{sizeof}(\mathit{IOType}) \f$
		 * -# local work: \f$ 0 \f$ ;
		 * -# transferred bytes: \f$ N \f$ ;
		 * -# BSP cost: \f$ Ng + l \f$;
		 * \endparblock
		 *
		 */
		template<
			Descriptor descr = descriptors::no_operation,
			typename IOType
#ifndef BLAS1_RAW
			,
			typename Coords
#endif
		>
		RC scatter(
#ifdef BLAS1_RAW
			const IOType * in,
			const size_t size,
			IOType * out,
#else
			const Vector< IOType, reference, Coords > &in,
			Vector< IOType, reference, Coords > &out,
#endif
			const lpf_pid_t root
		) {
			// we need access to BSP context
			internal::BSP1D_Data &data = internal::grb_BSP1D.load();
			const size_t procs = data.P;

#ifndef BLAS1_RAW
			// make sure we can support comms pattern: Vector IOType -> Vector IOType
			TEST_VEC_MULTIPLE( out, in, procs )
			const size_t size = internal::getCoordinates( in ).size();
#endif

			lpf_coll_t coll;
			RC ret = commsPreamble( data, &coll, procs, 0, 0, 2 );

			lpf_memslot_t src = LPF_INVALID_MEMSLOT;
			lpf_memslot_t dst = LPF_INVALID_MEMSLOT;
#ifdef BLAS1_RAW
			if( ret == SUCCESS ) {
				const lpf_err_t brc = lpf_register_global( data.context, const_cast< IOType * >( in ), size * sizeof( IOType ), &src );
				if( brc != LPF_SUCCESS ) {
					ret = PANIC;
				}
			}
			if( ret == SUCCESS ) {
				const lpf_err_t brc = lpf_register_global( data.context, out, size / data.P * sizeof( IOType ), &dst );
				if( brc != LPF_SUCCESS ) {
					ret = PANIC;
				}
			}
#else
			if( ret == SUCCESS ) {
				const lpf_err_t brc = lpf_register_global( data.context, const_cast< IOType * >( internal::getRaw( in ) ), internal::getCoordinates( in ).nonzeroes() * sizeof( IOType ), &src );
				if( brc != LPF_SUCCESS ) {
					ret = PANIC;
				}
			}
			if( ret == SUCCESS ) {
				const lpf_err_t brc = lpf_register_global( data.context, internal::getRaw( out ), size / data.P * sizeof( IOType ), &dst );
				if( brc != LPF_SUCCESS ) {
					ret = PANIC;
				}
			}
#endif

			if( ret == SUCCESS && lpf_sync( data.context, LPF_SYNC_DEFAULT ) != LPF_SUCCESS ) {
				ret = PANIC;
			}

			// scatter values
			if( ret == SUCCESS ) {
				const lpf_err_t brc = lpf_scatter( coll, src, dst, ( size / procs ) * sizeof( IOType ), root );
				if( brc != LPF_SUCCESS ) {
					ret = PANIC;
				}
			}

			// local copy
			if( ret == SUCCESS && data.s == root ) {
				const size_t offset = root * ( size / procs );
#ifdef BLAS1_RAW
				(void)memcpy( out + offset, in + offset, ( size / procs ) * sizeof( IOType ) );
#else
				(void)memcpy( internal::getRaw( out ) + offset, internal::getRaw( in ) + offset, ( size / procs ) * sizeof( IOType ) );
#endif
			}

			// wait for requested communication to complete
			if( ret == SUCCESS ) {
				const lpf_err_t brc = lpf_sync( data.context, LPF_SYNC_DEFAULT );
				if( brc != LPF_SUCCESS ) {
					ret = PANIC;
				}
			}

			// destroy memory slots
			if( ret == SUCCESS ) {
				const lpf_err_t brc = lpf_deregister( data.context, src );
				if( brc != LPF_SUCCESS ) {
					ret = PANIC;
				}
			}
			if( ret == SUCCESS ) {
				const lpf_err_t brc = lpf_deregister( data.context, dst );
				if( brc != LPF_SUCCESS ) {
					ret = PANIC;
				}
			}

			// postamble
			if( ret == SUCCESS ) {
				ret = commsPostamble( data, &coll, procs, 0, 0, 2 );
			}

			// done
			return ret;
		}

		/**
		 * Schedules an allgather operation of a single object of type IOType per
		 * process to a vector of P elements.
		 *
		 * The allgather shall be complete by the end of the call. This is a
		 * collective graphBLAS operation. The BSP costs are as for the LPF
		 * #allgather.
		 *
		 * @tparam descr    The GraphBLAS descriptor.
		 *                  Default is grb::descriptors::no_operation.
		 * @tparam IOType   The type of the to-be gathered value.
		 *
		 * @param[in]  in:  The value at the calling process to be gathered.
		 * @param[out] out: The vector of gathered values, available at each process.
		 *
		 * @returns grb::SUCCESS When the operation succeeds as planned.
		 * @returns grb::PANIC   When the communication layer unexpectedly fails. When
		 *                       this error code is returned, the library enters an
		 *                       undefined state.
		 *
		 * \parblock
		 * \par Performance semantics:
		 * -# Problem size N: \f$ P * \mathit{sizeof}(\mathit{IOType}) \f$
		 * -# local work: \f$ 0 \f$ ;
		 * -# transferred bytes: \f$ N \f$ ;
		 * -# BSP cost: \f$ Ng + l \f$;
		 * \endparblock
		 *
		 */
		template<
			Descriptor descr = descriptors::no_operation,
			typename IOType
#ifndef BLAS1_RAW
			,
			typename Coords
#endif
		>
		RC allgather(
			IOType &in,
#ifdef BLAS1_RAW
			IOType * out
#else
			Vector< IOType, reference, Coords > &out
#endif
		) {
			// we need access to BSP context
			internal::BSP1D_Data &data = internal::grb_BSP1D.load();

			// make sure we can support comms pattern: IOType -> P * IOType
#ifndef BLAS1_RAW
			TEST_VEC_SIZE( out, data.P )
#endif

			// preamble
			lpf_coll_t coll;
			if( commsPreamble( data, &coll, data.P, 0, 1, 1 ) != SUCCESS ) {
				return PANIC;
			}

			// create a local register slot for in
			lpf_memslot_t in_slot = LPF_INVALID_MEMSLOT;
			RC ret = SUCCESS;
			if( ret == SUCCESS && lpf_register_local( data.context, &in, sizeof( IOType ), &in_slot ) != LPF_SUCCESS ) {
				ret = PANIC;
			}
			lpf_memslot_t dest = LPF_INVALID_MEMSLOT;
#ifdef BLAS1_RAW
			if( ret == SUCCESS && lpf_register_global( data.context, out, data.P * sizeof( IOType ), &dest ) != LPF_SUCCESS ) {
				ret = PANIC;
			}
#else
			if( ret == SUCCESS && lpf_register_global( data.context, internal::getRaw( out ), data.P * sizeof( IOType ), &dest ) != LPF_SUCCESS ) {
				ret = PANIC;
			}
#endif

			// perform local copy
#ifndef BLAS1_RAW
			internal::getRaw( out )[ data.s ] = in;
#else
			out[ data.s ] = in;
#endif

			if( ret == SUCCESS && lpf_sync( data.context, LPF_SYNC_DEFAULT ) != LPF_SUCCESS ) {
				ret = PANIC;
			}

			// allgather values
			if( ret == SUCCESS && lpf_allgather( coll, in_slot, dest, sizeof( IOType ), false ) != LPF_SUCCESS ) {
				ret = PANIC;
			}

			// complete communication
			if( ret == SUCCESS && lpf_sync( data.context, LPF_SYNC_DEFAULT ) != LPF_SUCCESS ) {
				ret = PANIC;
			}

#ifndef BLAS1_RAW
			// correct sparsity info
			for( size_t i = 0; ret == SUCCESS && i < data.P; i++ ) {
				const size_t index = i;
				(void)internal::getCoordinates( out ).assign( index );
			}
#endif

			// do deregister
			if( in_slot != LPF_INVALID_MEMSLOT && lpf_deregister( data.context, in_slot ) != LPF_SUCCESS ) {
				ret = PANIC;
			}
			if( dest != LPF_INVALID_MEMSLOT && lpf_deregister( data.context, dest ) != LPF_SUCCESS ) {
				ret = PANIC;
			}

			// postamble
			if( commsPostamble( data, &coll, data.P, 0, 1, 1 ) != SUCCESS ) {
				ret = PANIC;
			}

			// done
			return ret;
		}

		/**
		 * Schedules an allgather operation of a vector of \a N/P elements of type
		 * IOType per process to a vector of \f$ N \f$ elements.
		 *
		 * The allgather shall be complete by the end of the call. This is a
		 * collective graphBLAS operation. The BSP costs are as for the LPF
		 * #allgather.
		 *
		 * @tparam descr    The GraphBLAS descriptor.
		 *                  Default is grb::descriptors::no_operation.
		 * @tparam IOType   The type of the to-be gathered value.
		 *
		 * @param[in]  in:  The vector at the calling process to be gathered.
		 * @param[out] out: The vector of gathered values, available at each process.
		 *
		 * @returns grb::SUCCESS When the operation succeeds as planned.
		 * @returns grb::PANIC   When the communication layer unexpectedly fails. When
		 *                       this error code is returned, the library enters an
		 *                       undefined state.
		 *
		 * \parblock
		 * \par Performance semantics:
		 * -# Problem size N: \f$ P * in.size * \mathit{sizeof}(\mathit{IOType}) \f$
		 * -# local work: \f$ 0 \f$ ;
		 * -# transferred bytes: \f$ N \f$ ;
		 * -# BSP cost: \f$ Ng + l \f$;
		 * \endparblock
		 *
		 */
		template<
			Descriptor descr = descriptors::no_operation,
			typename IOType
#ifndef BLAS1_RAW
			,
			typename Coords
#endif
		>
		RC allgather(
#ifdef BLAS1_RAW
			const IOType * in,
			const size_t size,
			IOType * out
#else
			const Vector< IOType, reference, Coords > &in,
			Vector< IOType, reference, Coords > &out
#endif
		) {
			// we need access to BSP context
			internal::BSP1D_Data &data = internal::grb_BSP1D.load();

			// make sure we can support comms pattern: IOType -> P * IOType
#ifndef BLAS1_RAW
			TEST_VEC_MULTIPLE( in, out, data.P )
			const size_t size = in._cap;
#endif

			// preabmle
			lpf_coll_t coll;
			if( commsPreamble( data, &coll, data.P, data.P * size * sizeof( IOType ), 1, 1 ) != SUCCESS ) {
				return PANIC;
			}

			// create a local register slot for input and output
			lpf_memslot_t in_slot = LPF_INVALID_MEMSLOT;
			lpf_memslot_t dest = LPF_INVALID_MEMSLOT;
			RC ret = SUCCESS;
#ifdef BLAS1_RAW
			if( ret == SUCCESS && lpf_register_local( data.context, in, size * sizeof( IOType ), &in_slot ) != LPF_SUCCESS ) {
				ret = PANIC;
			}
			if( ret == SUCCESS && lpf_register_global( data.context, out, data.P * size * sizeof( IOType ), &dest ) != LPF_SUCCESS ) {
				ret = PANIC;
			}
#else
			if( ret == SUCCESS && lpf_register_local( data.context, internal::getRaw( in ), size * sizeof( IOType ), &in_slot ) != LPF_SUCCESS ) {
				ret = PANIC;
			}
			if( ret == SUCCESS && lpf_register_global( data.context, internal::getRaw( out ), size * sizeof( IOType ), &dest ) != LPF_SUCCESS ) {
				ret = PANIC;
			}
#endif

			if( ret == SUCCESS && lpf_sync( data.context, LPF_SYNC_DEFAULT ) != LPF_SUCCESS ) {
				ret = PANIC;
			}

			// allgather values
			if( ret == SUCCESS && lpf_allgather( coll, in_slot, dest, size * sizeof( IOType ), false ) != LPF_SUCCESS ) {
				ret = PANIC;
			}

			// complete the allgather
			if( ret == SUCCESS && lpf_sync( data.context, LPF_SYNC_DEFAULT ) != LPF_SUCCESS ) {
				ret = PANIC;
			}

			// do deregister
			if( in_slot != LPF_INVALID_MEMSLOT && lpf_deregister( data.context, in_slot ) != LPF_SUCCESS ) {
				ret = PANIC;
			}
			if( dest != LPF_INVALID_MEMSLOT && lpf_deregister( data.context, dest ) != LPF_SUCCESS ) {
				ret = PANIC;
			}

			// copy local results into output vector
			for( size_t i = 0; i < size; i++ ) {
#ifdef BLAS1_RAW
				out[ data.s * size + i ] = in[ i ];
#else
				const size_t index = data.s * size + i;
				internal::getRaw( out )[ index ] = internal::getRaw( in )[ index ];
				(void)internal::getCoordinates( out ).assign( index );
#endif
			}

			// postamble
			if( commsPostamble( data, &coll, data.P, data.P * size * sizeof( IOType ), 1, 1 ) != SUCCESS ) {
				return PANIC;
			}

			// done
			return SUCCESS;
		}

		/**
		 * Schedules an alltoall operation of a vector of P elements of type IOType
		 * per process to a vector of \a P elements.
		 *
		 * The alltoall shall be complete by the end of the call. This is a collective
		 * graphBLAS operation. The BSP costs are as for the LPF #alltoall.
		 *
		 * @tparam descr    The GraphBLAS descriptor.
		 *                  Default is grb::descriptors::no_operation.
		 * @tparam IOType   The type of the vector elements.
		 *
		 * @param[in]  in  The vector of \a P elements at each process.
		 * @param[out] out The resulting vector of \a P elements, such that process
		 *                 \f$ i \f$ will receive (in order) the element at
		 *                 \f$ vector[i] \f$ from each process.
		 *
		 * @returns grb::SUCCESS When the operation succeeds as planned.
		 * @returns grb::PANIC   When the communication layer unexpectedly fails. When
		 *                       this error code is returned, the library enters an
		 *                       undefined state.
		 *
		 * \parblock
		 * \par Performance semantics:
		 * -# Problem size N: \f$ P * \mathit{sizeof}(\mathit{IOType}) \f$
		 * -# local work: \f$ 0 \f$ ;
		 * -# transferred bytes: \f$ N \f$ ;
		 * -# BSP cost: \f$ Ng + l \f$;
		 * \endparblock
		 *
		 */
		template<
			Descriptor descr = descriptors::no_operation,
			typename IOType
#ifndef BLAS1_RAW
			,
			typename Coords
#endif
		>
		RC alltoall(
#ifdef BLAS1_RAW
			IOType * in,
			IOType * out
#else
			const Vector< IOType, reference, Coords > &in,
			Vector< IOType, reference, Coords > &out
#endif
		) {
			// we need access to BSP context
			internal::BSP1D_Data &data = internal::grb_BSP1D.load();
#ifndef BLAS1_RAW
			TEST_VEC_SIZE( in, data.P )
			TEST_VEC_SIZE( out, data.P )
#endif

			// make sure we can support comms pattern: IOType -> P * IOType
			lpf_coll_t coll;
			if( commsPreamble( data, &coll, data.P, 0, 0, 2 ) != SUCCESS ) {
				return PANIC;
			}

			// create a global register slot for in
			lpf_memslot_t in_slot = LPF_INVALID_MEMSLOT;
			lpf_memslot_t dest = LPF_INVALID_MEMSLOT;
			RC ret = SUCCESS;
#ifdef BLAS1_RAW
			if( ret == SUCCESS && lpf_register_global( data.context, in, data.P * sizeof( IOType ), &in_slot ) != LPF_SUCCESS ) {
				ret = PANIC;
			}
			if( ret == SUCCESS && lpf_register_global( data.context, out, data.P * sizeof( IOType ), &dest ) != LPF_SUCCESS ) {
				ret = PANIC;
			}
#else
			if( ret == SUCCESS && lpf_register_global( data.context, const_cast< IOType * >( internal::getRaw( in ) ), data.P * sizeof( IOType ), &in_slot ) != LPF_SUCCESS ) {
				ret = PANIC;
			}
			if( ret == SUCCESS && lpf_register_global( data.context, internal::getRaw( out ), data.P * sizeof( IOType ), &dest ) != LPF_SUCCESS ) {
				ret = PANIC;
			}
#endif
			if( ret == SUCCESS && lpf_sync( data.context, LPF_SYNC_DEFAULT ) != LPF_SUCCESS ) {
				ret = PANIC;
			}

			// alltoall values
			if( ret == SUCCESS && lpf_alltoall( coll, in_slot, dest, sizeof( IOType ) ) != LPF_SUCCESS ) {
				ret = PANIC;
			}

			// finish communication request
			if( ret == SUCCESS && lpf_sync( data.context, LPF_SYNC_DEFAULT ) != LPF_SUCCESS ) {
				ret = PANIC;
			}

			// do deregister
			if( in_slot != LPF_INVALID_MEMSLOT && lpf_deregister( data.context, in_slot ) != LPF_SUCCESS ) {
				ret = PANIC;
			}
			if( dest != LPF_INVALID_MEMSLOT && lpf_deregister( data.context, dest ) != LPF_SUCCESS ) {
				ret = PANIC;
			}

			// copy local results into output vector
#ifdef BLAS1_RAW
			if( ret == SUCCESS && out != in ) {
				out[ data.s ] = in[ data.s ];
			}
#else
			if( ret == SUCCESS && internal::getRaw( out ) != internal::getRaw( in ) ) {
				internal::getRaw( out )[ data.s ] = internal::getRaw( in )[ data.s ];
			}
			// update sparsity info
			for( size_t i = 0; ret == SUCCESS && internal::getCoordinates( out ).nonzeroes() != internal::getCoordinates( out ).size() && i < data.P; ++i ) {
				(void)internal::getCoordinates( out ).assign( i );
			}
#endif

			// postamble
			if( commsPostamble( data, &coll, data.P, 0, 0, 2 ) != SUCCESS ) {
				ret = PANIC;
			}

			// done
			return ret;
		}

		/**
		 * Schedules an allcombine operation of a vector of \a N/P elements of type
		 * IOType per process to a vector of \a N/P elements.
		 *
		 * The allcombine shall be complete by the end of the call. This is a
		 * collective graphBLAS operation. The BSP costs are as for the LPF
		 * #allcombine.
		 *
		 * @tparam descr    The GraphBLAS descriptor.
		 *                  Default is grb::descriptors::no_operation.
		 * @tparam Operator Which operator to use for combining.
		 * @tparam IOType   The type of the vector elements.
		 *
		 * @param[in,out]  inout The vector of \a N/P elements at each process. At
		 *                       the end of the call, each process shall hold the
		 *                       combined vectors.
		 * @param[in]      op    The associative operator to combine by.
		 *
		 * @returns grb::SUCCESS When the operation succeeds as planned.
		 * @returns grb::PANIC   When the communication layer unexpectedly fails. When
		 *                       this error code is returned, the library enters an
		 *                       undefined state.
		 *
		 * \parblock
		 * \par Performance semantics: allgather (N < P*P)
		 * -# Problem size N: \f$ P * inout.size * \mathit{sizeof}(\mathit{IOType}) \f$
		 * -# local work: \f$ N*Operator \f$ ;
		 * -# transferred bytes: \f$ N \f$ ;
		 * -# BSP cost: \f$ Ng + N*Operator + l \f$;
		 * \endparblock
		 *
		 * \parblock
		 * \par Performance semantics: transpose, reduce and allgather (N >= P*P)
		 * -# Problem size N: \f$ P * inout.size * \mathit{sizeof}(\mathit{IOType}) \f$
		 * -# local work: \f$ (N/P)*Operator \f$ ;
		 * -# transferred bytes: \f$ 2(N/P) \f$ ;
		 * -# BSP cost: \f$ 2(N/P)g + (N/P)*Operator + 2l \f$;
		 * \endparblock
		 *
		 */
		template<
			Descriptor descr = descriptors::no_operation,
			typename Operator,
			typename IOType
#ifndef BLAS1_RAW
			, typename Coords
#endif
		>
		RC allcombine(
#ifdef BLAS1_RAW
			IOType * inout,
			const size_t size,
#else
			Vector< IOType, reference, Coords > &inout,
#endif
			const Operator op
		) {
			// static sanity check
			NO_CAST_ASSERT_BLAS1( ( !(descr & descriptors::no_casting) ||
					std::is_same< IOType, typename Operator::D1 >::value ||
					std::is_same< IOType, typename Operator::D2 >::value ||
					std::is_same< IOType, typename Operator::D3 >::value
				), "grb::collectives::allcombine",
				"Incompatible given value type and operator domains while "
				"no_casting descriptor was set" );

			// we need access to BSP context
			internal::BSP1D_Data &data = internal::grb_BSP1D.load();
#ifndef BLAS1_RAW
			const size_t size = internal::getCoordinates( inout ).size();
#endif
			const size_t bytes = sizeof( IOType );

			// make sure we can support comms pattern: IOType -> P * IOType
			lpf_coll_t coll;
			if( commsPreamble( data, &coll, 2 * data.P, data.P * size * bytes, 0, 1 ) != SUCCESS ) {
				return PANIC;
			}

			// gather machine params
			lpf_machine_t machine;
			if( lpf_probe( data.context, &machine ) != LPF_SUCCESS ) {
				return PANIC;
			}
			const size_t P = data.P;
			const size_t me = data.s;
			const size_t N = size * bytes; // size on each process
			const double g = machine.g( P, size, LPF_SYNC_DEFAULT );
			const double l = machine.l( P, size, LPF_SYNC_DEFAULT );

			// one superstep basic approach: pNg + l
			// p small
			const double basic_cost = ( P * N * g ) + l;
			// two supersteps using transpose and gather: 2Ng + 2l
			// p large, N >= p
			const double transpose_cost = ( 2 * N * g ) + ( 2 * l );

			// choose basic approach if lowest cost or size small
			if( basic_cost < transpose_cost || size < P ) {
				// prepare buffer
				IOType * results = data.template getBuffer< IOType >();
				lpf_memslot_t out_slot = data.slot;

				// temporarily register inout vector memory area
				lpf_memslot_t vector_slot = LPF_INVALID_MEMSLOT;
#ifdef BLAS1_RAW
				lpf_err_t brt = lpf_register_global( data.context, inout, N, &vector_slot );
#else
				lpf_err_t brt = lpf_register_global( data.context, internal::getRaw( inout ), internal::getCoordinates( inout ).size() * bytes, &vector_slot );
#endif
				if( brt != LPF_SUCCESS ) {
					return PANIC;
				}

				if( lpf_sync( data.context, LPF_SYNC_DEFAULT ) != LPF_SUCCESS ) {
					return PANIC;
				}

				// alltoall values
				if( lpf_allgather( coll, vector_slot, out_slot, size * bytes, true ) != LPF_SUCCESS ) {
					return PANIC;
				}
				if( lpf_sync( data.context, LPF_SYNC_DEFAULT ) != LPF_SUCCESS ) {
					return PANIC;
				}

				// combine results into output vector
				for( size_t i = 0; i < data.P; i++ ) {
					if( i == data.s ) {
						continue;
					}
					for( size_t j = 0; j < size; j++ ) {
#ifdef BLAS1_RAW
						if( foldl< descr >( inout[ j ], results[ i * size + j ], op ) != SUCCESS ) {
#else
						if( foldl< descr >( internal::getRaw( inout )[ j ], results[ i * size + j ], op ) != SUCCESS ) {
#endif
							return PANIC;
						}
					}
				}

				// do deregister
				if( lpf_deregister( data.context, vector_slot ) != LPF_SUCCESS ) {
					return PANIC;
				}
			} else {
				// choose transpose and allgather
				// share message equally apart from maybe the final process
				size_t chunk = ( size + P - 1 ) / P;

				// step 1: my_chunk*size bytes from each process to my collectives slot

				lpf_memslot_t slot = LPF_INVALID_MEMSLOT;
				lpf_t ctx = lpf_collectives_get_context( coll );
#ifdef BLAS1_RAW
				if( lpf_register_global( ctx, inout, N, &slot ) != LPF_SUCCESS ) {
#else
				if( lpf_register_global( ctx, internal::getRaw( inout ), N, &slot ) != LPF_SUCCESS ) {
#endif
					return PANIC;
				}
				if( lpf_sync( ctx, LPF_SYNC_DEFAULT ) != LPF_SUCCESS ) {
					return PANIC;
				}

				size_t offset = chunk * me;
				size_t my_chunk = ( offset + chunk ) <= size ? chunk : ( size - offset );
				for( size_t pid = 0; pid < P; pid++ ) {
					const lpf_err_t rc = lpf_get( ctx, pid, slot, offset * bytes, data.slot, pid * my_chunk * bytes, my_chunk * bytes, LPF_MSG_DEFAULT );
					if( rc != LPF_SUCCESS ) {
						return PANIC;
					}
				}
				if( lpf_sync( ctx, LPF_SYNC_DEFAULT ) != LPF_SUCCESS ) {
					return PANIC;
				}

				// step 2: combine the chunks and write to each process
				IOType * __restrict__ const buffer = data.getBuffer< IOType >();
				for( size_t pid = 0; pid < P; pid++ ) {
					if( pid == me ) {
						continue;
					}
					for( size_t j = 0; j < my_chunk; j++ ) {
#ifdef BLAS1_RAW
						if( foldl< descr >( inout[ offset + j ], buffer[ pid * my_chunk + j ], op ) != SUCCESS ) {
#else
						if( foldl< descr >( internal::getRaw( inout )[ offset + j ], buffer[ pid * my_chunk + j ], op ) != SUCCESS ) {
#endif
							return PANIC;
						}
					}
				}
				for( size_t pid = 0; pid < P; pid++ ) {
					if( pid == me ) {
						continue;
					}
					const lpf_err_t rc = lpf_put( ctx, slot, offset * bytes, pid, slot, offset * bytes, my_chunk * bytes, LPF_MSG_DEFAULT );
					if( rc != LPF_SUCCESS ) {
						return PANIC;
					}
				}
				if( lpf_sync( ctx, LPF_SYNC_DEFAULT ) != LPF_SUCCESS ) {
					return PANIC;
				}
				// do deregister
				if( lpf_deregister( ctx, slot ) != LPF_SUCCESS ) {
					return PANIC;
				}
			}

			// postamble
			if( commsPostamble( data, &coll, 2 * data.P, data.P * size * bytes, 0, 1 ) != SUCCESS ) {
				return PANIC;
			}

			// done
			return SUCCESS;
		}

		/**
		 * Schedules a combine operation of a vector of N/P elements of type IOType
		 * per process to a vector of N elements.
		 *
		 * The combine shall be complete by the end of the call. This is a collective
		 * graphBLAS operation. The BSP costs are as for the LPF #combine.
		 *
		 * @tparam descr    The GraphBLAS descriptor.
		 *                  Default is grb::descriptors::no_operation.
		 * @tparam Operator Which operator to use for combining.
		 * @tparam IOType   The type of the vector elements.
		 *
		 * @param[in,out]  inout The vector of \a N/P elements at each process. At
		 *                       the end of the call, the root process shall hold the
		 *                       combined vectors.
		 * @param[in]      op    The associative operator to combine by.
		 * @param[in]      root  The root process.
		 *
		 * @returns grb::SUCCESS When the operation succeeds as planned.
		 * @returns grb::PANIC   When the communication layer unexpectedly fails. When
		 *                       this error code is returned, the library enters an
		 *                       undefined state.
		 *
		 * \parblock
		 * \par Performance semantics: allgather (N < P*P)
		 * -# Problem size N: \f$ P * inout.size * \mathit{sizeof}(\mathit{IOType}) \f$
		 * -# local work: \f$ N*Operator \f$ ;
		 * -# transferred bytes: \f$ N \f$ ;
		 * -# BSP cost: \f$ Ng + N*Operator + l \f$;
		 * \endparblock
		 *
		 * \parblock
		 * \par Performance semantics: transpose, reduce and allgather (N >= P*P)
		 * -# Problem size N: \f$ P * inout.size * \mathit{sizeof}(\mathit{IOType}) \f$
		 * -# local work: \f$ (N/P)*Operator \f$ ;
		 * -# transferred bytes: \f$ 2(N/P) \f$ ;
		 * -# BSP cost: \f$ 2(N/P)g + (N/P)*Operator + 2l \f$;
		 * \endparblock
		 *
		 * \parblock
		 * \par Performance semantics: two level tree
		 * -# Problem size N: \f$ P * inout.size * \mathit{sizeof}(\mathit{IOType}) \f$
		 * -# local work: \f$ 2(N/\sqrt{P})*Operator \f$ ;
		 * -# transferred bytes: \f$ 2(N/\sqrt{P}) \f$ ;
		 * -# BSP cost: \f$ 2(N/\sqrt{P})g + (N/\sqrt{P})*Operator + 2l \f$;
		 * \endparblock
		 *
		 */
		template<
			Descriptor descr = descriptors::no_operation,
			typename Operator,
			typename IOType
#ifndef BLAS1_RAW
			,
			typename Coords
#endif
		>
		RC combine(
#ifdef BLAS1_RAW
			IOType * inout,
			const size_t size,
#else
			Vector< IOType, reference, Coords > &inout,
#endif
			const Operator op,
			const lpf_pid_t root
		) {
			// static sanity check
			NO_CAST_ASSERT_BLAS1( ( !(descr & descriptors::no_casting) ||
					std::is_same< IOType, typename Operator::D1 >::value ||
					std::is_same< IOType, typename Operator::D2 >::value ||
					std::is_same< IOType, typename Operator::D3 >::value
				), "grb::collectives::combine",
				"Incompatible given value type and operator domains while "
				"no_casting descriptor was set"
			);

			// we need access to BSP context
			internal::BSP1D_Data &data = internal::grb_BSP1D.load();

			// make sure we can support comms pattern: IOType -> P * IOType
			lpf_coll_t coll;
#ifndef BLAS1_RAW
			const size_t size = internal::getCoordinates( inout ).size();
#endif
			const size_t bytes = sizeof( IOType );

			if( commsPreamble( data, &coll, data.P, data.P * size * bytes, 0, 1 ) != SUCCESS ) {
				return PANIC;
			}

			// gather machine params
			lpf_machine_t machine;
			if( lpf_probe( data.context, &machine ) != LPF_SUCCESS ) {
				return PANIC;
			}
			const size_t P = data.P;
			const size_t me = data.s;
			const size_t N = size * bytes; // size on each process
			const double g = machine.g( P, size, LPF_SYNC_DEFAULT );
			const double l = machine.l( P, size, LPF_SYNC_DEFAULT );

			// one superstep basic approach: pNg + l
			// p small
			const double basic_cost = ( P * N * g ) + l;
			// two supersteps using transpose and gather: 2Ng + 2l
			// p large, N >= p
			const double transpose_cost = ( 2 * N * g ) + ( 2 * l );
			// two supersteps using sqrt(p) degree tree: 2sqrt(p)Ng + 2l
			// p large, N < p
			const double tree_cost = ( 2 * sqrt( (unsigned int)P ) * N * g ) + ( 2 * l );

			lpf_t ctx = lpf_collectives_get_context( coll );

			// choose basic cost if its the lowest
			if( basic_cost < transpose_cost && basic_cost < tree_cost ) {
				// copy input to buffer
				IOType * __restrict__ const buffer = data.getBuffer< IOType >();
				size_t pos = ( me == root ) ? data.s : 0;
				for( size_t i = 0; i < size; i++ ) {
#ifdef BLAS1_RAW
					buffer[ pos * size + i ] = inout[ i ];
#else
					buffer[ pos * size + i ] = internal::getRaw( inout )[ i ];
#endif
				}

				// gather together values
				if( lpf_gather( coll, data.slot, data.slot, N, root ) != LPF_SUCCESS ) {
					return PANIC;
				}
				if( lpf_sync( data.context, LPF_SYNC_DEFAULT ) != LPF_SUCCESS ) {
					return PANIC;
				}

				// fold everything: root only
				if( me == root ) {
					for( size_t j = 0; j < size; j++ ) {
						IOType tmp = buffer[ j ];
						for( size_t i = 1; i < P; i++ ) {
							// if casting is required to apply op, foldl will take care of this
							// note: the no_casting check could be deferred to foldl but this would result in unclear error messages
							if( foldl< descr >( tmp, buffer[ i * size + j ], op ) != SUCCESS ) {
								return PANIC;
							}
						}
#ifdef BLAS1_RAW
						inout[ j ] = tmp;
#else
						const size_t index = j;
						internal::getRaw( inout )[ index ] = tmp;
						(void)internal::getCoordinates( inout ).assign( index );
#endif
					}
				}
			} else if( size < P ) {
				// choose tree if N is too small to transpose
				// the (max) interval between each core process
				const size_t hop = sqrt( P );
				// the offset from my core process
				const size_t core_offset = DIFF( me, root, P ) % hop;
				// my core process
				const size_t core_home = DIFF( me, core_offset, P );
				// am i a core process
				const bool is_core = ( core_offset == 0 );
				// number of processes in my core group
				size_t core_count = hop;
				while( core_count > 1 ) {
					const size_t tmp_proc = me + ( core_count - 1 );
					const size_t tmp_core_offset = DIFF( tmp_proc, root, P ) % hop;
					const size_t tmp_core_home = DIFF( tmp_proc, tmp_core_offset, P );
					if( tmp_core_home == core_home ) {
						break;
					}
					--core_count;
				}

				// create a local register slot pointing at the vector
				lpf_memslot_t slot = LPF_INVALID_MEMSLOT;
#ifdef BLAS1_RAW
				if( lpf_register_local( ctx, inout, N, &slot ) != LPF_SUCCESS ) {
#else
				if( lpf_register_local( ctx, internal::getRaw( inout ), N, &slot ) != LPF_SUCCESS ) {
#endif
					return PANIC;
				}
				IOType * __restrict__ const buffer = data.getBuffer< IOType >();

				// step 1: all non-core processes write to their designated core process
				if( ! is_core ) {
					const lpf_err_t rc = lpf_put( ctx, slot, 0, core_home, data.slot, me * N, N, LPF_MSG_DEFAULT );
					if( rc != LPF_SUCCESS ) {
						return PANIC;
					}
				}
				if( lpf_sync( ctx, LPF_SYNC_DEFAULT ) != LPF_SUCCESS ) {
					return PANIC;
				}

				// step 2: all core processes combine their results into their vector
				if( is_core ) {
					for( size_t k = 1; k < core_count; ++k ) {
						for( size_t j = 0; j < size; j++ ) {
#ifdef BLAS1_RAW
							if( foldl< descr >( inout[ j ], buffer[ ( ( me + k ) % P ) * size + j ], op ) != SUCCESS ) {
#else
							if( foldl< descr >( internal::getRaw( inout )[ j ], buffer[ ( ( me + k ) % P ) * size + j ], op ) != SUCCESS ) {
#endif
								return PANIC;
							}
						}
					}
				}
				// non-root processes will write their result to root
				if( is_core && me != root ) {
					const lpf_err_t rc = lpf_put( ctx, slot, 0, root, data.slot, me * N, N, LPF_MSG_DEFAULT );
					if( rc != LPF_SUCCESS ) {
						return PANIC;
					}
				}
				if( lpf_sync( ctx, LPF_SYNC_DEFAULT ) != LPF_SUCCESS ) {
					return PANIC;
				}
				// do deregister
				if( lpf_deregister( ctx, slot ) != LPF_SUCCESS ) {
					return PANIC;
				}

				// step 3: root process combines its results from the core processes
				if( me == root ) {
					for( size_t k = hop; k < P; k += hop ) {
						for( size_t j = 0; j < size; j++ ) {
#ifdef BLAS1_RAW
							if( foldl< descr >( inout[ j ], buffer[ ( ( k + root ) % P ) * size + j ], op ) != SUCCESS ) {
#else
							if( foldl< descr >( internal::getRaw( inout )[ j ], buffer[ ( ( k + root ) % P ) * size + j ], op ) != SUCCESS ) {
#endif
								return PANIC;
							}
						}
					}
				}
			} else {
				// choose transpose and gather
				// share message equally apart from maybe the final process
				size_t chunk = ( size + P - 1 ) / P;

				// step 1: my_chunk*size bytes from each process to my collectives slot
				lpf_memslot_t slot = LPF_INVALID_MEMSLOT;
#ifdef BLAS1_RAW
				if( lpf_register_global( ctx, inout, N, &slot ) != LPF_SUCCESS ) {
#else
				if( lpf_register_global( ctx, internal::getRaw( inout ), N, &slot ) != LPF_SUCCESS ) {
#endif
					return PANIC;
				}
				if( lpf_sync( ctx, LPF_SYNC_DEFAULT ) != LPF_SUCCESS ) {
					return PANIC;
				}

				const size_t offset = chunk * me;
				const size_t my_chunk = ( offset + chunk ) <= size ? chunk : ( size - offset );
				for( size_t pid = 0; pid < P; pid++ ) {
					const lpf_err_t rc = lpf_get( ctx, pid, slot, offset * bytes, data.slot, pid * my_chunk * bytes, my_chunk * bytes, LPF_MSG_DEFAULT );
					if( rc != LPF_SUCCESS ) {
						return PANIC;
					}
				}
				if( lpf_sync( ctx, LPF_SYNC_DEFAULT ) != LPF_SUCCESS ) {
					return PANIC;
				}

				// step 2: combine the chunks and write to the root process
				IOType * __restrict__ const buffer = data.getBuffer< IOType >();
				for( size_t pid = 0; pid < P; pid++ ) {
					if( pid == me ) {
						continue;
					}
					for( size_t j = 0; j < my_chunk; j++ ) {
#ifdef BLAS1_RAW
						if( foldl< descr >( inout[ offset + j ], buffer[ pid * my_chunk + j ], op ) != SUCCESS ) {
#else
						if( foldl< descr >( internal::getRaw( inout )[ offset + j ], buffer[ pid * my_chunk + j ], op ) != SUCCESS ) {
#endif
							return PANIC;
						}
					}
				}
				if( me != root ) {
					const lpf_err_t rc = lpf_put( ctx, slot, offset * bytes, root, slot, offset * bytes, my_chunk * bytes, LPF_MSG_DEFAULT );
					if( rc != LPF_SUCCESS ) {
						return PANIC;
					}
				}
				if( lpf_sync( ctx, LPF_SYNC_DEFAULT ) != LPF_SUCCESS ) {
					return PANIC;
				}
				// do deregister
				if( lpf_deregister( ctx, slot ) != LPF_SUCCESS ) {
					return PANIC;
				}
			}

			// postamble
			if( commsPostamble( data, &coll, data.P, data.P * size * bytes, 0, 1 ) != SUCCESS ) {
				return PANIC;
			}

			// done
			return SUCCESS;
		}

		/**
		 * Schedules a reduce operation of a vector of N/P elements of type IOType per
		 * process to a single element.
		 *
		 * The reduce shall be complete by the end of the call. This is a collective
		 * graphBLAS operation. The BSP costs are as for the LPF #reduce.
		 *
		 * Since this is a collective call, there are \a N/P values \a in at each
		 * process. Let these vectors be denoted by \f$ x_s \f$, with
		 * \f$ s \in \{ 0, 1, \ldots, P-1 \}, \f$ such that \f$ x_s \f$ equals the
		 * argument \a in on input at the user process with ID \a s. Let
		 * \f$ \pi:\ \{ 0, 1, \ldots, P-1 \} \to \{ 0, 1, \ldots, P-1 \} \f$ be a
		 * bijection, some unknown permutation of the process ID. This permutation is
		 * must be fixed for any given combination of GraphBLAS implementation and value
		 * \a P. Let the binary operator \a op be denoted by \f$ \odot \f$.
		 *
		 * This function computes \f$ \odot_{i=0}^{P-1} x_{\pi(i)} \f$ and writes the
		 * result to \a out at the user process with ID \a root.
		 *
		 * In summary, this the result is reproducible across different runs using the
		 * same input and \a P. Yet it does \em not mean that the order of addition is
		 * fixed.
		 *
		 * @tparam descr    The GraphBLAS descriptor.
		 *                  Default is grb::descriptors::no_operation.
		 * @tparam Operator Which operator to use for reduction.
		 * @tparam InputType The type of the input vector elements.
		 * @tparam IOType   The type of the to-be reduced value.
		 *
		 * @param[in]  in:   The vector at the calling process to be reduced.
		 * @param[out] out:  The value of the result of the reduction, at the root process.
		 * @param[in]  op:   The associative operator to reduce by.
		 * @param[in]  root: The id of the root process.
		 *
		 * \note If \op is commutative, the implementation is free to employ a different
		 *       allreduce algorithm, as long as it is documented well enough so that
		 *       its cost can be quantified.
		 *
		 * \parblock
		 * \par Performance semantics: transpose, reduce and allgather (N >= P*P)
		 * -# Problem size N: \f$ P * in.size * \mathit{sizeof}(\mathit{InputType}) \f$
		 * -# local work: \f$ (N/P)*Operator \f$ ;
		 * -# transferred bytes: \f$ P \f$ ;
		 * -# BSP cost: \f$ Pg + (N/P)*Operator + l \f$;
		 * \endparblock
		 *
		 */
		template<
			Descriptor descr = descriptors::no_operation,
			typename Operator,
			typename InputType,
			typename IOType
#ifndef BLAS1_RAW
			,
			typename Coords
#endif
		>
		RC reduce(
#ifdef BLAS1_RAW
			const InputType * in,
			const size_t size,
#else
			const Vector< InputType, reference, Coords > &in,
#endif
			IOType &out,
			const Operator op,
			const lpf_pid_t root
		) {
			// static sanity check
			NO_CAST_ASSERT_BLAS1( ( !(descr & descriptors::no_casting) ||
					std::is_same< InputType, typename Operator::D1 >::value ||
					std::is_same< IOType, typename Operator::D2 >::value ||
					std::is_same< IOType, typename Operator::D3 >::value
				), "grb::collectives::reduce",
				"Incompatible given value type and operator domains while "
				"no_casting descriptor was set"
			);

			// we need access to BSP context
			internal::BSP1D_Data &data = internal::grb_BSP1D.load();

			// make sure we can support comms pattern: IOType -> P * IOType
			lpf_coll_t coll;
#ifndef BLAS1_RAW
			const size_t size = internal::getCoordinates( in ).size();
#endif
			if( commsPreamble( data, &coll, data.P, data.P * sizeof( IOType ), 1 ) != SUCCESS ) {
				return PANIC;
			}

			// reduce our values locally
			// if casting is required to apply op, foldl will take care of this
			// note: the no_casting check could be deferred to foldl but this would result in unclear error messages
			if( data.s == root ) {
				for( size_t i = 0; i < size; i++ ) {
#ifdef BLAS1_RAW
					if( foldl< descr >( out, in[ i ], op ) != SUCCESS ) {
						return PANIC;
					}
#else
					if( foldl< descr >( out, internal::getRaw( in )[ i ], op ) != SUCCESS ) {
						return PANIC;
					}
#endif
				}
			} else {
#ifdef BLAS1_RAW
				out = in[ 0 ];
#else
				out = internal::getRaw( in )[ 0 ];
#endif
				for( size_t i = 1; i < size; i++ ) {
#ifdef BLAS1_RAW
					if( foldl< descr >( out, in[ i ], op ) != SUCCESS ) {
						return PANIC;
					}
#else
					if( foldl< descr >( out, internal::getRaw( in )[ i ], op ) != SUCCESS ) {
						return PANIC;
					}
#endif
				}
			}

			// create a register slot
			lpf_memslot_t in_slot = LPF_INVALID_MEMSLOT;
			if( lpf_register_local( data.context, &out, sizeof( IOType ), &in_slot ) != LPF_SUCCESS ) {
				return PANIC;
			}

			// gather together values
			if( lpf_gather( coll, in_slot, data.slot, sizeof( IOType ), root ) != LPF_SUCCESS ) {
				return PANIC;
			}
			if( lpf_sync( data.context, LPF_SYNC_DEFAULT ) != LPF_SUCCESS ) {
				return PANIC;
			}

			// do deregister
			if( lpf_deregister( data.context, in_slot ) != LPF_SUCCESS ) {
				return PANIC;
			}

			// fold gathered results
			if( data.s == root ) {
				IOType * __restrict__ const buffer = data.getBuffer< IOType >();
				for( size_t i = 0; i < data.P; i++ ) {
					if( i == root ) {
						continue;
					}
					// if casting is required to apply op, foldl will take care of this
					// note: the no_casting check could be deferred to foldl but this would result in unclear error messages
					if( foldl< descr >( out, buffer[ i ], op ) != SUCCESS ) {
						return PANIC;
					}
				}
			}

			// postamble
			if( commsPostamble( data, &coll, data.P, data.P * sizeof( IOType ), 1 ) != SUCCESS ) {
				return PANIC;
			}

			// done
			return SUCCESS;
		}

		// reduce to the left
		template<
			Descriptor descr = descriptors::no_operation,
			typename Operator,
			typename InputType,
			typename IOType
#ifndef BLAS1_RAW
			,
			typename Coords
#endif
		>
		RC reducel(
			IOType &out,
#ifdef BLAS1_RAW
			const InputType * in,
			const size_t size,
#else
			const Vector< InputType, reference, Coords > &in,
#endif
			const Operator op,
			const lpf_pid_t root
		) {
#ifdef BLAS1_RAW
			return reduce( in, size, out, op, root );
#else
			return reduce( in, out, op, root );
#endif
		}

		// reduce to the right
		template<
			Descriptor descr = descriptors::no_operation,
			typename Operator,
			typename InputType,
			typename IOType
#ifndef BLAS1_RAW
			,
			typename Coords
#endif
		>
		RC reducer(
#ifdef BLAS1_RAW
			const InputType * in,
			const size_t size,
#else
			const Vector< InputType, reference, Coords > & in,
#endif
			IOType &out,
			const Operator op,
			const lpf_pid_t root
		) {
#ifdef BLAS1_RAW
			return reduce( in, size, out, op, root );
#else
			return reduce( in, out, op, root );
#endif
		}

		/**
		 * Schedules an allreduce operation of a vector of N/P elements of type IOType
		 * per process to a single element.
		 *
		 * The allreduce shall be complete by the end of the call. This is a collective
		 * graphBLAS operation. The BSP costs are as for the LPF #allreduce.
		 *
		 * Since this is a collective call, there are \a N/P values \a in at each process
		 * Let these vectors be denoted by \f$ x_s \f$, with
		 * \f$ s \in \{ 0, 1, \ldots, P-1 \}, \f$ such that \f$ x_s \f$ equals the
		 * argument \a in on input at the user process with ID \a s. Let
		 * \f$ \pi:\ \{ 0, 1, \ldots, P-1 \} \to \{ 0, 1, \ldots, P-1 \} \f$ be a
		 * bijection, some unknown permutation of the process ID. This permutation is
		 * must be fixed for any given combination of GraphBLAS implementation and value
		 * \a P. Let the binary operator \a op be denoted by \f$ \odot \f$.
		 *
		 * This function computes \f$ \odot_{i=0}^{P-1} x_{\pi(i)} \f$ and writes the
		 * result to \a out at each process.
		 *
		 * In summary, this the result is reproducible across different runs using the
		 * same input and \a P. Yet it does \em not mean that the order of addition is
		 * fixed.
		 *
		 * @tparam descr    The GraphBLAS descriptor.
		 *                  Default is grb::descriptors::no_operation.
		 * @tparam Operator Which operator to use for reduction.
		 * @tparam InputType The type of the input vector elements.
		 * @tparam IOType   The type of the to-be reduced value.
		 *
		 * @param[in]  in:   The vector at the calling process to be reduced.
		 * @param[out] out:  The value of the result of the reduction, at each process.
		 * @param[in]  op:   The associative operator to reduce by.
		 *
		 * \note If \op is commutative, the implementation is free to employ a different
		 *       allreduce algorithm, as long as it is documented well enough so that
		 *       its cost can be quantified.
		 *
		 * \parblock
		 * \par Performance semantics: transpose, reduce and allgather (N >= P*P)
		 * -# Problem size N: \f$ P * in.size * \mathit{sizeof}(\mathit{InputType}) \f$
		 * -# local work: \f$ (N/P)*Operator \f$ ;
		 * -# transferred bytes: \f$ P \f$ ;
		 * -# BSP cost: \f$ Pg + (N/P)*Operator + l \f$;
		 * \endparblock
		 *
		 */
		template<
			Descriptor descr = descriptors::no_operation,
			typename Operator,
			typename InputType,
			typename IOType
#ifndef BLAS1_RAW
			,
			typename Coords
#endif
		>
		RC allreduce(
#ifdef BLAS1_RAW
			const InputType * in,
			const size_t size,
#else
			const Vector< InputType, reference, Coords > &in,
#endif
			IOType &out,
			const Operator op
		) {
			// static sanity check
			NO_CAST_ASSERT_BLAS1( ( !(descr & descriptors::no_casting) ||
					std::is_same< InputType, typename Operator::D1 >::value ||
					std::is_same< IOType, typename Operator::D2 >::value ||
					std::is_same< IOType, typename Operator::D3 >::value
				), "grb::collectives::allreduce",
				"Incompatible given value type and operator domains while "
				"no_casting descriptor was set"
			);

			// we need access to BSP context
			internal::BSP1D_Data &data = internal::grb_BSP1D.load();

			// make sure we can support comms pattern: P * IOType
			lpf_coll_t coll;
#ifndef BLAS1_RAW
			const size_t size = internal::getCoordinates( in ).size();
#endif
			if( commsPreamble( data, &coll, data.P, data.P * sizeof( IOType ), 1 ) != SUCCESS ) {
				return PANIC;
			}

			// reduce our values locally
			// if casting is required to apply op, foldl will take care of this
			// note: the no_casting check could be deferred to foldl but this would
			//       result in unclear error messages
			for( size_t i = 0; i < size; i++ ) {
#ifdef BLAS1_RAW
				if( foldl< descr >( out, in[ i ], op ) != SUCCESS ) {
					return PANIC;
				}
#else
				if( foldl< descr >( out, internal::getRaw( in )[ i ], op ) != SUCCESS ) {
					return PANIC;
				}
#endif
			}

			// create a register slot
			lpf_memslot_t in_slot = LPF_INVALID_MEMSLOT;
			if( lpf_register_local( data.context, &out, sizeof( IOType ), &in_slot ) != LPF_SUCCESS ) {
				return PANIC;
			}

			// gather together values
			if( lpf_allgather( coll, in_slot, data.slot, sizeof( IOType ), 1 ) != LPF_SUCCESS ) {
				return PANIC;
			}
			if( lpf_sync( data.context, LPF_SYNC_DEFAULT ) != LPF_SUCCESS ) {
				return PANIC;
			}

			// do deregister
			if( lpf_deregister( data.context, in_slot ) != LPF_SUCCESS ) {
				return PANIC;
			}

			// fold everything
			IOType * __restrict__ const buffer = data.getBuffer< IOType >();
			for( size_t i = 0; i < data.P; i++ ) {
				if( i == data.s ) {
					continue;
				}
				// if casting is required to apply op, foldl will take care of this
				// note: the no_casting check could be deferred to foldl but this would
				//       result in unclear error messages
				if( foldl< descr >( out, buffer[ i ], op ) != SUCCESS ) {
					return PANIC;
				}
			}

			// postamble
			if( commsPostamble( data, &coll, data.P, data.P * sizeof( IOType ), 1 ) != SUCCESS ) {
				return PANIC;
			}

			// done
			return SUCCESS;
		}

		// allreduce to the left
		template<
			Descriptor descr = descriptors::no_operation,
			typename Operator,
			typename InputType,
			typename IOType
#ifndef BLAS1_RAW
			,
			typename Coords
#endif
		>
		RC allreducel(
			IOType &out,
#ifdef BLAS1_RAW
			const InputType * in,
			const size_t size,
#else
			const Vector< InputType, reference, Coords > &in,
#endif
			const Operator op
		) {
#ifdef BLAS1_RAW
			return allreduce( in, size, out, op );
#else
			return allreduce( in, out, op );
#endif
		}

		// allreduce to the right
		template<
			Descriptor descr = descriptors::no_operation,
			typename Operator,
			typename InputType,
			typename IOType
#ifndef BLAS1_RAW
			,
			typename Coords
#endif
		>
		RC allreducer(
#ifdef BLAS1_RAW
			const InputType * in,
			const size_t size,
#else
			const Vector< InputType, reference, Coords > & in,
#endif
			IOType &out,
			const Operator op
		) {
#ifdef BLAS1_RAW
			return allreduce( in, size, out, op );
#else
			return allreduce( in, out, op );
#endif
		}

		/**
		 * Schedules a broadcast operation of a vector of N elements of type IOType
		 * to a vector of N elements per process.
		 *
		 * The broadcast shall be complete by the end of the call. This is a
		 * collective graphBLAS operation. The BSP costs are as for the LPF
		 * #broadcast.
		 *
		 * @tparam descr    The GraphBLAS descriptor.
		 *                  Default is grb::descriptors::no_operation.
		 * @tparam IOType   The type of the to-be broadcast vector element values.
		 *
		 * @param[in,out] inout On input: the vector at the root process to be
		 *                      broadcast.
		 *                      On output at process \a root: the same value.
		 *                      On output at non-root processes: the vector at root.
		 *
		 * \parblock
		 * \par Performance semantics: serial
		 * -# Problem size N: \f$ inout.size * \mathit{sizeof}(\mathit{IOType}) \f$
		 * -# local work: \f$ 0 \f$ ;
		 * -# transferred bytes: \f$ NP \f$ ;
		 * -# BSP cost: \f$ NPg + l \f$;
		 * \endparblock
		 *
		 * \par Performance semantics: two hase
		 * -# Problem size N: \f$ inout.size * \mathit{sizeof}(\mathit{IOType}) \f$
		 * -# local work: \f$ 0 \f$ ;
		 * -# transferred bytes: \f$ 2N \f$ ;
		 * -# BSP cost: \f$ 2(Ng + l) \f$;
		 * \endparblock
		 *
		 * \par Performance semantics: two level tree
		 * -# Problem size N: \f$ inout.size * \mathit{sizeof}(\mathit{IOType}) \f$
		 * -# local work: \f$ 0 \f$ ;
		 * -# transferred bytes: \f$ 2\sqrt{P}N \f$ ;
		 * -# BSP cost: \f$ 2(\sqrt{P}Ng + l) \f$;
		 * \endparblock
		 *
		 */
		template<
			Descriptor descr = descriptors::no_operation,
			typename IOType
#ifndef BLAS1_RAW
			,
			typename Coords
#endif
		>
		RC broadcast(
#ifdef BLAS1_RAW
			IOType * inout,
			const size_t size,
#else
			Vector< IOType, reference, Coords > &inout,
#endif
			const lpf_pid_t root
		) {
			// we need access to BSP context
			internal::BSP1D_Data &data = internal::grb_BSP1D.load();

#ifndef BLAS1_RAW
			const size_t size = internal::getCoordinates( inout ).size();
#endif

			// preamble
			lpf_coll_t coll;
			if( commsPreamble( data, &coll, data.P, 0, 0, 1 ) != SUCCESS ) {
				return PANIC;
			}

			// create memslot
			lpf_memslot_t slot = LPF_INVALID_MEMSLOT;
			RC ret = SUCCESS;
#ifndef BLAS1_RAW
			if( ret == SUCCESS && lpf_register_global( data.context, internal::getRaw( inout ), size * sizeof( IOType ), &slot ) != LPF_SUCCESS ) {
#else
			if( ret == SUCCESS && lpf_register_global( data.context, const_cast< typename std::remove_const< IOType >::type * >( inout ), size * sizeof( IOType ), &slot ) != LPF_SUCCESS ) {
#endif
				ret = PANIC;
			}
			if( ret == SUCCESS && lpf_sync( data.context, LPF_SYNC_DEFAULT ) != LPF_SUCCESS ) {
				ret = PANIC;
			}

			// broadcast value
			if( ret == SUCCESS && lpf_broadcast( coll, slot, slot, size * sizeof( IOType ), root ) != LPF_SUCCESS ) {
				ret = PANIC;
			}

			// finish requested comm
			if( ret == SUCCESS && lpf_sync( data.context, LPF_SYNC_DEFAULT ) != LPF_SUCCESS ) {
				ret = PANIC;
			}

			// destroy memslot
			if( slot != LPF_INVALID_MEMSLOT && lpf_deregister( data.context, slot ) != LPF_SUCCESS ) {
				ret = PANIC;
			}

			// postamble
			if( commsPostamble( data, &coll, data.P, 0, 0, 1 ) != SUCCESS ) {
				ret = PANIC;
			}

			// done
			return ret;
		}

	} // namespace internal

} // namespace grb
<|MERGE_RESOLUTION|>--- conflicted
+++ resolved
@@ -328,11 +328,7 @@
 				data.s == root &&
 					ret == SUCCESS &&
 					internal::getCoordinates( out ).size() !=
-<<<<<<< HEAD
-				       		internal::getCoordinates( out ).nonzeroes() &&
-=======
 						internal::getCoordinates( out ).nonzeroes() &&
->>>>>>> a720e165
 					i < data.P * size;
 				++i
 			) {
