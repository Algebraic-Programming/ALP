
/*
 *   Copyright 2021 Huawei Technologies Co., Ltd.
 *
 * Licensed under the Apache License, Version 2.0 (the "License");
 * you may not use this file except in compliance with the License.
 * You may obtain a copy of the License at
 *
 *     http://www.apache.org/licenses/LICENSE-2.0
 *
 * Unless required by applicable law or agreed to in writing, software
 * distributed under the License is distributed on an "AS IS" BASIS,
 * WITHOUT WARRANTIES OR CONDITIONS OF ANY KIND, either express or implied.
 * See the License for the specific language governing permissions and
 * limitations under the License.
 */

#include <iostream>
#include <vector>

#include <mpi.h>

#include <graphblas.hpp>

#include <graphblas/algorithms/simple_pagerank.hpp>
#include <graphblas/utils/timer.hpp>


#define PR_TEST_DIMENSION 129

#ifdef MULTIPLE_ENTRY
 #define LOOP_MAIN 3
#else
 #define LOOP_MAIN 1
#endif

const int LPF_MPI_AUTO_INITIALIZE = 0;

using namespace grb;
using namespace algorithms;

constexpr size_t n = PR_TEST_DIMENSION;
constexpr size_t nz = n + 1;
constexpr size_t rep = 10;

struct input_matrix {
	size_t n, nz;
	size_t * rows;
	size_t * cols;
};

struct output_vector {
	int error_code;
	size_t local_size;
	std::vector< size_t > indices;
	std::vector< double > pr_values;
	grb::utils::TimerResults times;
};

void grbProgram( const input_matrix &A, struct output_vector &out ) {

	// assume successful run
	out.error_code = 0;

	// load into GraphBLAS
	Matrix< void > L( A.n, A.n );
	RC rc = buildMatrixUnique( L, A.rows, A.cols, A.nz, SEQUENTIAL );
	if( rc != SUCCESS ) {
		out.error_code = 1;
		return;
	}

	// check number of nonzeroes
	if( nnz( L ) != A.nz ) {
		out.error_code = 2;
		return;
	}

	// test default pagerank run
	Vector< double > pr( A.n );
	Vector< double > buf1( A.n ), buf2( A.n ), buf3( A.n );

	double time_taken;
	grb::utils::Timer timer;
	timer.reset();
	rc = simple_pagerank< descriptors::no_operation >( pr, L, buf1, buf2, buf3 );
	time_taken = timer.time();

	// print timing at root process
	if( grb::spmd<>::pid() == 0 ) {
		std::cout << "Time taken for a single PageRank call (cold start): "
			<< time_taken << std::endl;
	}

	// set error code
	if( rc == FAILED ) {
		out.error_code = 3;
		// no convergence, but will print output
	} else if( rc != SUCCESS ) {
		out.error_code = 4;
		return;
	}

	// output
	for( const auto &nonzero : pr ) {
		out.indices.push_back( nonzero.first );
		out.pr_values.push_back( nonzero.second );
	}

#ifndef NDEBUG
	const size_t oinsize = out.indices.size();
	const size_t oprsize = out.pr_values.size();
	assert( oinsize == oprsize );
#endif
	out.local_size = out.indices.size();

	// done
	return;
}

int main( int argc, char ** argv ) {
	// init MPI
	if( MPI_Init( &argc, &argv ) != MPI_SUCCESS ) {
		std::cerr << "MPI_Init returns with non-SUCCESS exit code." << std::endl;
		return 10;
	}

	for( int loop = 0; loop < LOOP_MAIN; ++loop ) {

		// the input matrix as a single big chunk of memory
		const size_t in_size = sizeof( struct input_matrix ) +
			nz * sizeof( size_t ) * 2;
		char * data_in = new char[ in_size ];
		// initialise struct
		{
			struct input_matrix &A =
				*reinterpret_cast< struct input_matrix * >( data_in );
			A.n = n;
			A.nz = nz;
			A.rows = reinterpret_cast< size_t * >(
				data_in + sizeof( struct input_matrix ) );
			// note that A.rows is of type size_t so the pointer arithmetic
			// in the below is exact (no need to multiply with sizeof(size_t))
			A.cols = reinterpret_cast< size_t * >( A.rows + nz );
			// construct example pattern matrix
			for( size_t i = 0; i < A.n; ++i ) {
				A.rows[ i ] = i;
				A.cols[ i ] = ( i + 1 ) % A.n;
			}
			A.rows[ A.n ] = A.n - 3;
			A.cols[ A.n ] = A.n - 1;
		}

		// create more convenient view of in_size
<<<<<<< HEAD
		const struct input_matrix &A = *reinterpret_cast< struct input_matrix * >( data_in );
=======
		const struct input_matrix &A =
			*reinterpret_cast< struct input_matrix * >( data_in );
>>>>>>> a720e165

		// output vector
		struct output_vector pr;
		// set invalid defaults
		pr.error_code = -1;
		pr.local_size = 0;

		grb::Launcher< FROM_MPI > launcher( MPI_COMM_WORLD );

		// note: this exec passes pointers within a single process
		const enum grb::RC rc = launcher.exec( &grbProgram, A, pr );
		if( rc != SUCCESS ) {
			std::cerr << "grb::Launcher< FROM_MPI >::exec returns with non-SUCCESS "
				<< "exit code " << grb::toString(rc) << std::endl;
		}

		std::cout << "Error code is " << pr.error_code << ".\n";
		std::cout << "Size of pr is " << pr.local_size << ".\n";
		size_t max = pr.local_size >= 10 ? 10 : pr.local_size;
		if( max > 0 ) {
			std::cout << "First " << max << " elements of pr are: ( "
				<< pr.pr_values[ 0 ];
			for( size_t i = 1; i < max; ++i ) {
				std::cout << ", " << pr.pr_values[ i ];
			}
			std::cout << " )" << std::endl;
		}

		// free all memory
		delete [] data_in;
	}

	// finalise MPI
	if( MPI_Finalize() != MPI_SUCCESS ) {
		std::cerr << "MPI_Finalize returns with non-SUCCESS exit code." << std::endl;
		return 50;
	}

	// done
	return 0;
}
<|MERGE_RESOLUTION|>--- conflicted
+++ resolved
@@ -152,12 +152,8 @@
 		}
 
 		// create more convenient view of in_size
-<<<<<<< HEAD
-		const struct input_matrix &A = *reinterpret_cast< struct input_matrix * >( data_in );
-=======
 		const struct input_matrix &A =
 			*reinterpret_cast< struct input_matrix * >( data_in );
->>>>>>> a720e165
 
 		// output vector
 		struct output_vector pr;
