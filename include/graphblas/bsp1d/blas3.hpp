
/*
 *   Copyright 2021 Huawei Technologies Co., Ltd.
 *
 * Licensed under the Apache License, Version 2.0 (the "License");
 * you may not use this file except in compliance with the License.
 * You may obtain a copy of the License at
 *
 *     http://www.apache.org/licenses/LICENSE-2.0
 *
 * Unless required by applicable law or agreed to in writing, software
 * distributed under the License is distributed on an "AS IS" BASIS,
 * WITHOUT WARRANTIES OR CONDITIONS OF ANY KIND, either express or implied.
 * See the License for the specific language governing permissions and
 * limitations under the License.
 */

/*
 * @author A. N. Yzelman
 */

#ifndef _H_GRB_BSP1D_BLAS3
#define _H_GRB_BSP1D_BLAS3

#include "graphblas/blas3.hpp"
#include "graphblas/backends.hpp"

#include "graphblas/bsp/utils.hpp"

#include "matrix.hpp"


namespace grb {

	namespace internal {

		/**
		 * \internal
		 * Given an output container \a A and a local error code \a local_rc,
		 * will check the global error state. If there was any process with an error,
		 * one of the raised errors will be returned while making sure that \a A is
		 * cleared.
		 * \endinternal
		 */
		template<
			typename DataType, Backend backend,
			typename RIT, typename CIT, typename NIT
		>
		RC checkGlobalErrorStateOrClear(
			Matrix< DataType, backend, RIT, CIT, NIT > &A,
			const RC local_rc
		) noexcept {
			RC global_rc = local_rc;
			if( collectives<>::allreduce( global_rc,
				operators::any_or< RC >() ) != SUCCESS
			) {
				return PANIC;
			}
			if( global_rc != SUCCESS && local_rc == SUCCESS ) {
				// a remote user process failed while we did not --
				//   we need to clear the output and return
				if( clear( internal::getLocal( A ) ) != SUCCESS ) {
					return PANIC;
				}
			}
			return global_rc;
		}

	} // end namespace grb::internal

	// we keep the definition of set here, rather than in bsp1d/io.hpp, because
	// of the use of the above internal convenience function

	/** \internal No implementation details; simply delegates */
	template<
		Descriptor descr = descriptors::no_operation,
		typename DataType1, typename DataType2,
		typename RIT1, typename CIT1, typename NIT1,
		typename RIT2, typename CIT2, typename NIT2
	>
	RC set(
		Matrix< DataType1, BSP1D, RIT1, CIT1, NIT1 > &out,
		const Matrix< DataType2, BSP1D, RIT2, CIT2, NIT2 > &in,
		const Phase &phase = EXECUTE
	) noexcept {
		assert( phase != TRY );
		RC local_rc = SUCCESS;
		if( phase == RESIZE ) {
			return resize( out, nnz( in ) );
		} else {
			local_rc = grb::set< descr >( internal::getLocal( out ),
				internal::getLocal( in ) );
		}
		return internal::checkGlobalErrorStateOrClear( out, local_rc );
	}

	/** \internal Simply delegates to process-local backend. */
	template<
		Descriptor descr = descriptors::no_operation,
		typename DataType1, typename DataType2, typename DataType3,
		typename RIT1, typename CIT1, typename NIT1,
		typename RIT2, typename CIT2, typename NIT2
	>
	RC set(
		Matrix< DataType1, BSP1D, RIT1, CIT1, NIT1 > &out,
		const Matrix< DataType2, BSP1D, RIT2, CIT2, NIT2 > &mask,
		const DataType3 &val,
		const Phase &phase = EXECUTE
	) noexcept {
		assert( phase != TRY );
		RC local_rc = SUCCESS;
		if( phase == RESIZE ) {
			return resize( out, nnz( mask ) );
		} else {
			local_rc = grb::set< descr >(
				internal::getLocal( out ), internal::getLocal( mask ), val
			);
		}
		return internal::checkGlobalErrorStateOrClear( out, local_rc );
	}

	/** \internal Simply delegates to process-local backend */
	template<
		Descriptor descr = descriptors::no_operation,
		class MulMonoid,
		typename OutputType, typename InputType1, typename InputType2,
		typename RIT1, typename CIT1, typename NIT1,
		typename RIT2, typename CIT2, typename NIT2,
		typename RIT3, typename CIT3, typename NIT3
	>
	RC eWiseApply(
		Matrix< OutputType, BSP1D, RIT1, CIT1, NIT1 > &C,
		const Matrix< InputType1, BSP1D, RIT2, CIT2, NIT2 > &A,
		const Matrix< InputType2, BSP1D, RIT3, CIT3, NIT3 > &B,
		const MulMonoid &mul,
		const Phase phase = EXECUTE,
		const typename std::enable_if<
			!grb::is_object< OutputType >::value &&
			!grb::is_object< InputType1 >::value &&
			!grb::is_object< InputType2 >::value &&
			grb::is_monoid< MulMonoid >::value,
		void >::type * const = nullptr
	) {
		assert( phase != TRY );
		RC local_rc = SUCCESS;
		if( phase == RESIZE ) {
			RC ret = eWiseApply< descr >(
				internal::getLocal( C ),
				internal::getLocal( A ), internal::getLocal( B ),
				mul,
				RESIZE
			);
			if( collectives<>::allreduce( ret, operators::any_or< RC >() ) != SUCCESS ) {
				return PANIC;
			} else {
				return ret;
			}
		} else {
			assert( phase == EXECUTE );
			local_rc = eWiseApply< descr >(
				internal::getLocal( C ),
				internal::getLocal( A ), internal::getLocal( B ),
				mul,
				EXECUTE
			);
		}
		return internal::checkGlobalErrorStateOrClear( C, local_rc );
	}

	/** \internal Simply delegates to process-local backend */
	template<
		Descriptor descr = descriptors::no_operation,
		class Operator,
		typename OutputType, typename InputType1, typename InputType2,
		typename RIT1, typename CIT1, typename NIT1,
		typename RIT2, typename CIT2, typename NIT2,
		typename RIT3, typename CIT3, typename NIT3
	>
	RC eWiseApply(
		Matrix< OutputType, BSP1D, RIT1, CIT1, NIT1 > &C,
		const Matrix< InputType1, BSP1D, RIT2, CIT2, NIT2 > &A,
		const Matrix< InputType2, BSP1D, RIT3, CIT3, NIT3 > &B,
		const Operator &op,
		const Phase phase = EXECUTE,
		const typename std::enable_if<
			!grb::is_object< OutputType >::value &&
			!grb::is_object< InputType1 >::value &&
			!grb::is_object< InputType2 >::value &&
			grb::is_operator< Operator >::value,
		void >::type * const = nullptr
	) {
		assert( phase != TRY );
		RC ret = eWiseApply< descr >(
			internal::getLocal( C ),
			internal::getLocal( A ), internal::getLocal( B ),
			op,
			phase
		);
		if( phase == RESIZE ) {
			if( collectives<>::allreduce( ret, operators::any_or< RC >() ) != SUCCESS ) {
				return PANIC;
			} else {
				return ret;
			}
		}
		assert( phase == EXECUTE );
		return internal::checkGlobalErrorStateOrClear( C, ret );
	}

<<<<<<< HEAD
	/** \internal Simply delegates to process-local backend */
	template<
		Descriptor descr = descriptors::no_operation,
		class SelectionOperator,
		typename Tin,
		typename RITin, typename CITin, typename NITin,
		typename Tout,
		typename RITout, typename CITout, typename NITout
	>
	RC select(
		Matrix< Tout, BSP1D, RITout, CITout, NITout > &out,
		const Matrix< Tin, BSP1D, RITin, CITin, NITin > &in,
		const SelectionOperator &op,
		const Phase &phase = EXECUTE,
		const typename std::enable_if<
			!is_object< Tin >::value &&
			!is_object< Tout >::value
		>::type * const = nullptr
	) {
		assert( phase != TRY );

		const auto coordinatesTranslationFunctions =
			in.getLocalToGlobalCoordinatesTranslationFunctions();

		RC ret = internal::select_generic< descr >(
			internal::getLocal( out ),
			internal::getLocal( in ),
			op,
			std::get<0>(coordinatesTranslationFunctions),
			std::get<1>(coordinatesTranslationFunctions),
			phase
		);

		if( phase == RESIZE ) {
			if( collectives<>::allreduce( ret, operators::any_or< RC >() ) != SUCCESS ) {
				return PANIC;
			} else {
				return ret;
			}
		}
		assert( phase == EXECUTE );
		return internal::checkGlobalErrorStateOrClear( out, ret );
	}

} // namespace grb
=======
	template<
		Descriptor descr = descriptors::no_operation,
		class Monoid,
		typename InputType, typename IOType, typename MaskType,
		typename RIT_A, typename CIT_A, typename NIT_A,
		typename RIT_M, typename CIT_M, typename NIT_M
	>
	RC foldr(
		const Matrix< InputType, BSP1D, RIT_A, CIT_A, NIT_A > &A,
		const Matrix< MaskType, BSP1D, RIT_M, CIT_M, NIT_M > &mask,
		IOType &x,
		const Monoid &monoid = Monoid(),
		const typename std::enable_if<
			!grb::is_object< IOType >::value &&
			!grb::is_object< InputType >::value &&
			!grb::is_object< MaskType >::value &&
			grb::is_monoid< Monoid >::value, void
		>::type * const = nullptr
	) {
		// static checks
		static_assert( !std::is_void< InputType >::value,
			"grb::foldr( BSP1D, IOType <- [[IOType]], monoid, masked ): "
			"the provided matrix may not be a pattern matrix."
			"Possible fix: provide a semiring instead of a ring"
		);
		static_assert( grb::is_commutative< Monoid >::value,
			"grb::foldr( BSP1D, IOType <- [[IOType]], monoid, masked ): "
			"the provided monoid must be commutative (but is not)"
		);
		static_assert( (std::is_same< typename Monoid::D1, InputType >::value),
			"grb::foldr( BSP1D, IOType <- [[IOType]], monoid, masked ): "
			"called with a prefactor input type that does not match the first domain of "
			"the given monoid"
		);
		static_assert( (std::is_same< typename Monoid::D2, IOType >::value),
			"grb::foldr( BSP1D, IOType <- [[IOType]], monoid, masked ): "
			"called with a postfactor input type that does not match the first domain "
			"of the given monoid"
		);
		static_assert( (std::is_same< typename Monoid::D3, IOType >::value),
			"grb::foldr( BSP1D, IOType <- [[IOType]], monoid, masked ): "
			"called with an output type that does not match the output domain of the "
			"given monoid"
		);
		static_assert( !(descr & descriptors::add_identity),
			"grb::foldr( BSP1D, IOType <- [[IOType]], monoid, masked ): "
			"the use of the add_identity descriptor requires a semiring, but a monoid "
			"was given"
		);
		static_assert( !(
				(descr & descriptors::invert_mask) &&
				(descr & descriptors::structural)
			), "grb::foldr( BSP1D, IOType <- [[IOType]], monoid, masked ): "
			"may not select an inverted structural mask for matrices"
		);
#ifdef _DEBUG
		std::cout << "In grb::foldr( BSP1D, matrix, mask, monoid )\n";
#endif
		// first check whether we can dispatch
		if( grb::nrows( mask ) == 0 && grb::ncols( mask ) == 0 ) {
			return foldr< descr >( A, x, monoid );
		}

		// dynamic checks
		if( grb::nrows( A ) != grb::nrows( mask ) ||
			grb::ncols( A ) != grb::ncols( mask )
		) {
			return RC::MISMATCH;
		}

		// check for trivial op
		if( grb::nnz( A ) == 0 || grb::nnz( mask ) == 0 ||
			grb::nrows( A ) == 0 || grb::ncols( A ) == 0
		) {
			return RC::SUCCESS;
		}

		// do local folding
		RC rc = SUCCESS;
		IOType local = monoid.template getIdentity< IOType >();
		rc = foldr< descr >( internal::getLocal( A ),
			internal::getLocal( mask ), local, monoid );
>>>>>>> 5e699702

		// note we are not synchronising the error code, since by this point any non-
		// success error-code will always collective. However, in the spirit of
		// defensive programming, we will assert this when in debug mode:
#ifndef NDEBUG
		rc = internal::assertSyncedRC( rc );
#endif
#ifdef _DEBUG
		std::cout << "After process-local delegation, local value has become "
			<< local << ". Entering allreduce..." << std::endl;
#endif

		// All-reduce using \a op
		rc = rc ? rc :
			collectives< BSP1D >::allreduce< descr >( local, monoid.getOperator() );

		// Accumulate end result
		rc = rc ? rc : foldr( x, local, monoid.getOperator() );

		// done
		return rc;
	}

	template<
		Descriptor descr = descriptors::no_operation,
		class Semiring,
		typename InputType, typename IOType, typename MaskType,
		typename RIT_A, typename CIT_A, typename NIT_A,
		typename RIT_M, typename CIT_M, typename NIT_M
	>
	RC foldr(
		const Matrix< InputType, BSP1D, RIT_A, CIT_A, NIT_A > &A,
		const Matrix< MaskType, BSP1D, RIT_M, CIT_M, NIT_M > &mask,
		IOType &x,
		const Semiring &semiring = Semiring(),
		const typename std::enable_if<
			!grb::is_object< IOType >::value &&
			!grb::is_object< InputType >::value &&
			!grb::is_object< MaskType >::value &&
			grb::is_semiring< Semiring >::value, void
		>::type * const = nullptr
	) {
		// static checks
		static_assert( (std::is_same< typename Semiring::D3, InputType >::value),
			"grb::foldr( BSP1D, IOType <- [[IOType]], semiring, masked ): "
			"called with a prefactor input type that does not match the third domain "
			"of the given semiring"
		);
		static_assert( (std::is_same< typename Semiring::D4, IOType >::value),
			"grb::foldr( BSP1D, IOType <- [[IOType]], semiring, masked ): "
			"called with a postfactor input type that does not match the fourth domain "
			"of the given semiring"
		);
		static_assert( !(
				(descr & descriptors::invert_mask) &&
				(descr & descriptors::structural)
			), "grb::foldr( BSP1D, IOType <- [[IOType]], semiring, masked ): "
			"may not select an inverted structural mask for matrices"
		);
#ifdef _DEBUG
		std::cout << "In grb::foldr( BSP1D, matrix, mask, semiring )\n";
#endif
		// first check whether we can dispatch
		if( grb::nrows( mask ) == 0 && grb::ncols( mask ) == 0 ) {
			return foldr< descr >( A, x, semiring );
		}

		// dynamic checks
		if( grb::nrows( A ) != grb::nrows( mask ) ||
			grb::ncols( A ) != grb::ncols( mask )
		) {
			return RC::MISMATCH;
		}

		// check for trivial op
		if( grb::nnz( A ) == 0 || grb::nnz( mask ) == 0 ||
			grb::nrows( A ) == 0 || grb::ncols( A ) == 0
		) {
			return RC::SUCCESS;
		}

		// do local folding
		RC rc = SUCCESS;
		IOType local = semiring.template getZero< IOType >();
		rc = foldr< descr >( internal::getLocal( A ),
			internal::getLocal( mask ), local, semiring );

		// note we are not synchronising the error code, since by this point any non-
		// success error-code will always collective. However, in the spirit of
		// defensive programming, we will assert this when in debug mode:
#ifndef NDEBUG
		rc = internal::assertSyncedRC( rc );
#endif
#ifdef _DEBUG
		std::cout << "After process-local delegation, local value has become "
			<< local << ". Entering allreduce..." << std::endl;
#endif

		// All-reduce using \a op
		rc = rc ? rc :
			collectives< BSP1D >::allreduce< descr >( local,
				semiring.getAdditiveOperator() );

		// Accumulate end result
		rc = rc ? rc : foldr( x, local, semiring.getAdditiveOperator() );

		// done
		return rc;
	}

	template<
		Descriptor descr = descriptors::no_operation,
		class Monoid,
		typename InputType, typename IOType,
		typename RIT, typename CIT, typename NIT
	>
	RC foldr(
		const Matrix< InputType, BSP1D, RIT, CIT, NIT > &A,
		IOType &x,
		const Monoid &monoid,
		const typename std::enable_if< !grb::is_object< IOType >::value &&
			!grb::is_object< InputType >::value &&
			grb::is_monoid< Monoid >::value, void
		>::type * const = nullptr
	) {
		// static checks
		static_assert( !std::is_void< InputType >::value,
			"grb::foldr( BSP1D, IOType <- [[IOType]], monoid ): "
			"the provided matrix may not be a pattern matrix."
			"Possible fix: provide a semiring instead of a ring"
		);
		static_assert( grb::is_commutative< Monoid >::value,
			"grb::foldr( BSP1D, IOType <- [[IOType]], monoid ): "
			"the provided monoid must be commutative (but is not)"
		);
		static_assert( (std::is_same< typename Monoid::D1, InputType >::value),
			"grb::foldr( BSP1D, IOType <- [[IOType]], monoid ): "
			"called with a prefactor input type that does not match the first domain of "
			"the given monoid"
		);
		static_assert( (std::is_same< typename Monoid::D2, IOType >::value),
			"grb::foldr( BSP1D, IOType <- [[IOType]], monoid ): "
			"called with a postfactor input type that does not match the first domain "
			"of the given monoid"
		);
		static_assert( (std::is_same< typename Monoid::D3, IOType >::value),
			"grb::foldr( BSP1D, IOType <- [[IOType]], monoid ): "
			"called with an output type that does not match the output domain of the "
			"given monoid"
		);
		static_assert( !(descr & descriptors::add_identity),
			"grb::foldr( BSP1D, IOType <- [[IOType]], monoid ): "
			"the use of the add_identity descriptor requires a semiring, but a monoid "
			"was given"
		);
#ifdef _DEBUG
		std::cout << "In grb::foldr( BSP1D, matrix, monoid )\n";
#endif

		// check for trivial op
		if( grb::nnz( A ) == 0 || grb::ncols( A ) == 0 || grb::nrows( A ) == 0 ) {
			return RC::SUCCESS;
		}

		// do local folding
		RC rc = SUCCESS;
		IOType local = monoid.template getIdentity< IOType >();
		rc = foldr< descr >( internal::getLocal( A ), local, monoid );

		// note we are not synchronising the error code, since by this point any non-
		// success error-code will always collective. However, in the spirit of
		// defensive programming, we will assert this when in debug mode:
#ifndef NDEBUG
		rc = internal::assertSyncedRC( rc );
#endif
#ifdef _DEBUG
		std::cout << "After process-local delegation, local value has become "
			<< local << ". Entering allreduce..." << std::endl;
#endif

		// All-reduce using \a op
		rc = rc ? rc :
			collectives< BSP1D >::allreduce< descr >( local, monoid.getOperator() );

		// Accumulate end result
		rc = rc ? rc : foldr( x, local, monoid.getOperator() );

		// done
		return rc;
	}

	template<
		Descriptor descr = descriptors::no_operation,
		class Semiring,
		typename InputType, typename IOType,
		typename RIT, typename CIT, typename NIT
	>
	RC foldr(
		const Matrix< InputType, BSP1D, RIT, CIT, NIT > &A,
		IOType &x,
		const Semiring &semiring = Semiring(),
		const typename std::enable_if< !grb::is_object< IOType >::value &&
			!grb::is_object< InputType >::value &&
			grb::is_semiring< Semiring >::value, void
		>::type * const = nullptr
	) {
		// static checks
		static_assert( (std::is_same< typename Semiring::D3, InputType >::value),
			"grb::foldr( BSP1D, IOType <- [[IOType]], semiring ): "
			"called with a prefactor input type that does not match the third domain "
			"the given semiring"
		);
		static_assert( (std::is_same< typename Semiring::D4, IOType >::value),
			"grb::foldr( BSP1D, IOType <- [[IOType]], semiring ): "
			"called with a postfactor input type that does not match the fourth domain "
			"of the given semiring"
		);
#ifdef _DEBUG
		std::cout << "In grb::foldr( BSP1D, matrix, semiring )\n";
#endif

		// check for trivial op
		if( grb::nnz( A ) == 0 || grb::ncols( A ) == 0 || grb::nrows( A ) == 0 ) {
			return RC::SUCCESS;
		}

		// do local folding
		RC rc = SUCCESS;
		IOType local = semiring.template getZero< IOType >();
		rc = foldr< descr >( internal::getLocal( A ), local, semiring );

		// note we are not synchronising the error code, since by this point any non-
		// success error-code will always collective. However, in the spirit of
		// defensive programming, we will assert this when in debug mode:
#ifndef NDEBUG
		rc = internal::assertSyncedRC( rc );
#endif
#ifdef _DEBUG
		std::cout << "After process-local delegation, local value has become "
			<< local << ". Entering allreduce..." << std::endl;
#endif

		// All-reduce using \a op
		rc = rc ? rc :
			collectives< BSP1D >::allreduce< descr >( local,
				semiring.getAdditiveOperator() );

		// Accumulate end result
		rc = rc ? rc : foldr( x, local, semiring.getAdditiveOperator() );

		// done
		return rc;
	}

	template<
		Descriptor descr = descriptors::no_operation,
		class Monoid,
		typename InputType, typename IOType, typename MaskType,
		typename RIT_A, typename CIT_A, typename NIT_A,
		typename RIT_M, typename CIT_M, typename NIT_M
	>
	RC foldl(
		IOType &x,
		const Matrix< InputType, BSP1D, RIT_A, CIT_A, NIT_A > &A,
		const Matrix< MaskType, BSP1D, RIT_M, CIT_M, NIT_M > &mask,
		const Monoid &monoid,
		const typename std::enable_if<
			!grb::is_object< IOType >::value &&
			!grb::is_object< InputType >::value &&
			!grb::is_object< MaskType >::value &&
			grb::is_monoid< Monoid >::value, void
		>::type * const = nullptr
	) {
		// static checks
		static_assert( !std::is_void< InputType >::value,
			"grb::foldl( BSP1D, IOType <- [[IOType]], monoid, masked ): "
			"the provided matrix may not be a pattern matrix."
			"Possible fix: provide a semiring instead of a ring"
		);
		static_assert( grb::is_commutative< Monoid >::value,
			"grb::foldl( BSP1D, IOType <- [[IOType]], monoid, masked ): "
			"the provided monoid must be commutative (but is not)"
		);
		static_assert( (std::is_same< typename Monoid::D1, IOType >::value),
			"grb::foldl( BSP1D, IOType <- [[IOType]], monoid, masked ): "
			"called with a prefactor input type that does not match the first domain of "
			"the given monoid"
		);
		static_assert( (std::is_same< typename Monoid::D2, InputType >::value),
			"grb::foldl( BSP1D, IOType <- [[IOType]], monoid, masked ): "
			"called with a postfactor input type that does not match the first domain "
			"of the given monoid"
		);
		static_assert( (std::is_same< typename Monoid::D3, IOType >::value),
			"grb::foldl( BSP1D, IOType <- [[IOType]], monoid, masked ): "
			"called with an output type that does not match the output domain of the "
			"given monoid"
		);
		static_assert( !(descr & descriptors::add_identity),
			"grb::foldl( BSP1D, IOType <- [[IOType]], monoid, masked ): "
			"the use of the add_identity descriptor requires a semiring, but a monoid "
			"was given"
		);
		static_assert( !(
				(descr & descriptors::invert_mask) &&
				(descr & descriptors::structural)
			), "grb::foldl( BSP1D, IOType <- [[IOType]], monoid, masked ): "
			"may not select an inverted structural mask for matrices"
		);
#ifdef _DEBUG
		std::cout << "In grb::foldl( BSP1D, matrix, mask, monoid )\n";
#endif
		// first check whether we can dispatch
		if( grb::nrows( mask ) == 0 && grb::ncols( mask ) == 0 ) {
			return foldl< descr >( x, A, monoid );
		}

		// dynamic checks
		if( grb::nrows( A ) != grb::nrows( mask ) ||
			grb::ncols( A ) != grb::ncols( mask )
		) {
			return RC::MISMATCH;
		}

		// check for trivial op
		if( nnz( A ) == 0 || grb::nnz( mask ) == 0 ||
			grb::nrows( A ) == 0 || grb::ncols( A ) == 0
		) {
#ifdef _DEBUG
			std::cout << "Input matrix has no entries; returning identity" << std::endl;
#endif
			return SUCCESS;
		}

		// do local folding
		RC rc = SUCCESS;
		IOType local = monoid.template getIdentity< IOType >();
		rc = foldl< descr >( local, internal::getLocal( A ),
			internal::getLocal( mask ), monoid );

		// note we are not synchronising the error code, since by this point any non-
		// success error-code will always collective. However, in the spirit of
		// defensive programming, we will assert this when in debug mode:
#ifndef NDEBUG
		rc = internal::assertSyncedRC( rc );
#endif
#ifdef _DEBUG
		std::cout << "After process-local delegation, local value has become "
			<< local << ". Entering allreduce..." << std::endl;
#endif

		// All-reduce using \a op
		rc = rc ? rc : collectives< BSP1D >::allreduce< descr >( local,
			monoid.getOperator() );

		// Accumulate end result
		rc = rc ? rc : foldl( x, local, monoid.getOperator() );

		// done
		return rc;
	}

	template<
		Descriptor descr = descriptors::no_operation,
		class Semiring,
		typename InputType, typename IOType, typename MaskType,
		typename RIT_A, typename CIT_A, typename NIT_A,
		typename RIT_M, typename CIT_M, typename NIT_M
	>
	RC foldl(
		IOType &x,
		const Matrix< InputType, BSP1D, RIT_A, CIT_A, NIT_A > &A,
		const Matrix< MaskType, BSP1D, RIT_M, CIT_M, NIT_M > &mask,
		const Semiring &semiring = Semiring(),
		const typename std::enable_if<
			!grb::is_object< IOType >::value &&
			!grb::is_object< InputType >::value &&
			!grb::is_object< MaskType >::value &&
			grb::is_semiring< Semiring >::value, void
		>::type * const = nullptr
	) {
		// static checks
		static_assert( (std::is_same< typename Semiring::D3, IOType >::value),
			"grb::foldl( BSP1D, IOType <- [[IOType]], semiring, masked ): "
			"called with a prefactor input type that does not match the third domain "
			"the given semiring"
		);
		static_assert( (std::is_same< typename Semiring::D4, InputType >::value),
			"grb::foldl( BSP1D, IOType <- [[IOType]], semiring, masked ): "
			"called with a postfactor input type that does not match the fourth domain "
			"of the given semiring"
		);
		static_assert( (std::is_same< typename Semiring::D4, IOType >::value),
			"grb::foldl( BSP1D, IOType <- [[IOType]], semiring, masked ): "
			"called with an output type that does not match the fourth domain of the "
			"given semiring"
		);
		static_assert( !(
				(descr & descriptors::invert_mask) &&
				(descr & descriptors::structural)
			), "grb::foldl( BSP1D, IOType <- [[IOType]], semiring, masked ): "
			"may not select an inverted structural mask for matrices"
		);
#ifdef _DEBUG
		std::cout << "In grb::foldl( BSP1D, matrix, mask, semiring )\n";
#endif
		// first check whether we can dispatch
		if( grb::nrows( mask ) == 0 && grb::ncols( mask ) == 0 ) {
			return foldl< descr >( x, A, semiring );
		}

		// dynamic checks
		if( grb::nrows( A ) != grb::nrows( mask ) ||
			grb::ncols( A ) != grb::ncols( mask )
		) {
			return RC::MISMATCH;
		}

		// check for trivial op
		if( nnz( A ) == 0 || grb::nnz( mask ) == 0 ||
			grb::nrows( A ) == 0 || grb::ncols( A ) == 0
		) {
#ifdef _DEBUG
			std::cout << "Input matrix has no entries; returning identity" << std::endl;
#endif
			return SUCCESS;
		}

		// do local folding
		RC rc = SUCCESS;
		IOType local = semiring.template getZero< IOType >();
		if( descr & descriptors::add_identity ) {
			const auto& union_to_global_coordinates_translators =
				A.unionToGlobalCoordinatesTranslators();
			rc = internal::fold_masked_generic__add_identity<
					descr, true, Semiring
				>(
					local,
					internal::getLocal( A ),
					internal::getLocal( mask ),
					std::get<0>(union_to_global_coordinates_translators),
					std::get<1>(union_to_global_coordinates_translators),
					semiring
				);
		} else {
			rc = foldl< descr & (~descriptors::add_identity) >(
				local,
				internal::getLocal( A ),
				internal::getLocal( mask ),
				semiring
			);
		}

		// note we are not synchronising the error code, since by this point any non-
		// success error-code will always collective. However, in the spirit of
		// defensive programming, we will assert this when in debug mode:
#ifndef NDEBUG
		rc = internal::assertSyncedRC( rc );
#endif
#ifdef _DEBUG
		std::cout << "After process-local delegation, local value has become "
			<< local << ". Entering allreduce..." << std::endl;
#endif

		// All-reduce using \a op
		rc = rc ? rc : collectives< BSP1D >::allreduce< descr >( local,
			semiring.getAdditiveOperator() );

		// Accumulate end result
		rc = rc ? rc : foldl( x, local, semiring.getAdditiveOperator() );

		// done
		return rc;
	}

	template<
		Descriptor descr = descriptors::no_operation,
		class Monoid,
		typename InputType, typename IOType,
		typename RIT, typename CIT, typename NIT
	>
	RC foldl(
		IOType &x,
		const Matrix< InputType, BSP1D, RIT, CIT, NIT > &A,
		const Monoid &monoid,
		const typename std::enable_if<
			!grb::is_object< IOType >::value &&
			!grb::is_object< InputType >::value &&
			grb::is_monoid< Monoid >::value, void
		>::type * const = nullptr
	) {
		// static checks
		static_assert( !std::is_void< InputType >::value,
			"grb::foldl( BSP1D, IOType <- [[IOType]], monoid ): "
			"the provided matrix may not be a pattern matrix."
			"Possible fix: provide a semiring instead of a ring"
		);
		static_assert( grb::is_commutative< Monoid >::value,
			"grb::foldl( BSP1D, IOType <- [[IOType]], monoid ): "
			"the provided monoid must be commutative (but is not)"
		);
		static_assert( (std::is_same< typename Monoid::D1, IOType >::value),
			"grb::foldl( BSP1D, IOType <- [[IOType]], monoid ): "
			"called with a prefactor input type that does not match the first domain of "
			"the given monoid"
		);
		static_assert( (std::is_same< typename Monoid::D2, InputType >::value),
			"grb::foldl( BSP1D, IOType <- [[IOType]], monoid ): "
			"called with a postfactor input type that does not match the first domain "
			"of the given monoid"
		);
		static_assert( (std::is_same< typename Monoid::D3, IOType >::value),
			"grb::foldl( BSP1D, IOType <- [[IOType]], monoid ): "
			"called with an output type that does not match the output domain of the "
			"given monoid"
		);
		static_assert( !(descr & descriptors::add_identity),
			"grb::foldl( BSP1D, IOType <- [[IOType]], monoid ): "
			"the use of the add_identity descriptor requires a semiring, but a monoid "
			"was given"
		);
#ifdef _DEBUG
		std::cout << "In grb::foldl( BSP1D, matrix, monoid )\n";
#endif

		// check for trivial op
		if( nnz( A ) == 0 || nrows( A ) == 0 || ncols( A ) == 0 ) {
#ifdef _DEBUG
			std::cout << "Input matrix has no entries; returning identity" << std::endl;
#endif
			return SUCCESS;
		}

		// do local folding
		RC rc = SUCCESS;
		IOType local = monoid.template getIdentity< IOType >();
		rc = foldl< descr >( local, internal::getLocal( A ), monoid );

		// note we are not synchronising the error code, since by this point any non-
		// success error-code will always collective. However, in the spirit of
		// defensive programming, we will assert this when in debug mode:
#ifndef NDEBUG
		rc = internal::assertSyncedRC( rc );
#endif
#ifdef _DEBUG
		std::cout << "After process-local delegation, local value has become "
			<< local << ". Entering allreduce..." << std::endl;
#endif

		// All-reduce using \a op
		rc = rc ? rc : collectives< BSP1D >::allreduce< descr >( local,
			monoid.getOperator() );

		// Accumulate end result
		rc = rc ? rc : foldl( x, local, monoid.getOperator() );

		// done
		return rc;
	}

	template<
		Descriptor descr = descriptors::no_operation,
		class Semiring,
		typename InputType, typename IOType,
		typename RIT, typename CIT, typename NIT
	>
	RC foldl(
		IOType &x,
		const Matrix< InputType, BSP1D, RIT, CIT, NIT > &A,
		const Semiring &semiring = Semiring(),
		const typename std::enable_if<
			!grb::is_object< IOType >::value &&
			!grb::is_object< InputType >::value &&
			grb::is_semiring< Semiring >::value, void
		>::type * const = nullptr
	) {
		// static checks
		static_assert( (std::is_same< typename Semiring::D3, IOType >::value),
			"grb::foldl( BSP1D, IOType <- [[IOType]], semiring ): "
			"called with a prefactor input type that does not match the third domain "
			"of the given semiring"
		);
		static_assert( (std::is_same< typename Semiring::D4, InputType >::value),
			"grb::foldl( BSP1D, IOType <- [[IOType]], semiring ): "
			"called with a postfactor input type that does not match the fourth domain "
			"of the given semiring"
		);
		static_assert( (std::is_same< typename Semiring::D4, IOType >::value),
			"grb::foldl( BSP1D, IOType <- [[IOType]], semiring ): "
			"called with an output type that does not match the fourth domain of the "
			"given semiring"
		);
#ifdef _DEBUG
		std::cout << "In grb::foldl( BSP1D, matrix, semiring )\n";
#endif

		// check for trivial op
		if( nnz( A ) == 0 || nrows( A ) == 0 || ncols( A ) == 0 ) {
#ifdef _DEBUG
			std::cout << "Input matrix has no entries; returning identity" << std::endl;
#endif
			return SUCCESS;
		}

		// do local folding
		RC rc = SUCCESS;
		IOType local = semiring.template getZero< IOType >();
		rc = foldl< descr >( local, internal::getLocal( A ), semiring );

		// note we are not synchronising the error code, since by this point any non-
		// success error-code will always collective. However, in the spirit of
		// defensive programming, we will assert this when in debug mode:
#ifndef NDEBUG
		rc = internal::assertSyncedRC( rc );
#endif
#ifdef _DEBUG
		std::cout << "After process-local delegation, local value has become "
			<< local << ". Entering allreduce..." << std::endl;
#endif

		// All-reduce using \a op
		rc = rc ? rc : collectives< BSP1D >::allreduce< descr >( local,
			semiring.getAdditiveOperator() );

		// Accumulate end result
		rc = rc ? rc : foldl( x, local, semiring.getAdditiveOperator() );

		// done
		return rc;
	}

} // namespace grb

#endif<|MERGE_RESOLUTION|>--- conflicted
+++ resolved
@@ -207,7 +207,6 @@
 		return internal::checkGlobalErrorStateOrClear( C, ret );
 	}
 
-<<<<<<< HEAD
 	/** \internal Simply delegates to process-local backend */
 	template<
 		Descriptor descr = descriptors::no_operation,
@@ -252,8 +251,6 @@
 		return internal::checkGlobalErrorStateOrClear( out, ret );
 	}
 
-} // namespace grb
-=======
 	template<
 		Descriptor descr = descriptors::no_operation,
 		class Monoid,
@@ -336,7 +333,6 @@
 		IOType local = monoid.template getIdentity< IOType >();
 		rc = foldr< descr >( internal::getLocal( A ),
 			internal::getLocal( mask ), local, monoid );
->>>>>>> 5e699702
 
 		// note we are not synchronising the error code, since by this point any non-
 		// success error-code will always collective. However, in the spirit of
@@ -970,4 +966,4 @@
 
 } // namespace grb
 
-#endif+#endif
