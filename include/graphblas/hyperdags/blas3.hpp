
/*
 *   Copyright 2021 Huawei Technologies Co., Ltd.
 *
 * Licensed under the Apache License, Version 2.0 (the "License");
 * you may not use this file except in compliance with the License.
 * You may obtain a copy of the License at
 *
 *     http://www.apache.org/licenses/LICENSE-2.0
 *
 * Unless required by applicable law or agreed to in writing, software
 * distributed under the License is distributed on an "AS IS" BASIS,
 * WITHOUT WARRANTIES OR CONDITIONS OF ANY KIND, either express or implied.
 * See the License for the specific language governing permissions and
 * limitations under the License.
 */

/**
 * @file
 *
 * Implements the BLAS-3 API for the hypergraphs backend
 *
 * @author A. Karanasiou
 * @date 3rd of March, 2022
 */

#ifndef _H_GRB_HYPERDAGS_BLAS3
#define _H_GRB_HYPERDAGS_BLAS3

#include <graphblas/phase.hpp>
#include <graphblas/matrix.hpp>

#include <graphblas/hyperdags/init.hpp>

#include <array>


namespace grb {

	template<
		Descriptor descr = descriptors::no_operation,
		class MulMonoid,
		typename OutputType, typename InputType1, typename InputType2,
		typename RIT, typename CIT, typename NIT,
		typename RIT1, typename CIT1, typename NIT1,
		typename RIT2, typename CIT2, typename NIT2
	>
	RC eWiseApply(
		Matrix< OutputType, hyperdags, RIT, CIT, NIT > &C,
		const Matrix< InputType1, hyperdags, RIT1, CIT1, NIT1 > &A,
		const Matrix< InputType2, hyperdags, RIT2, CIT2, NIT2 > &B,
		const MulMonoid &mulmono,
		const Phase phase = EXECUTE,
		const typename std::enable_if<
			!grb::is_object< OutputType >::value &&
			!grb::is_object< InputType1 >::value &&
			!grb::is_object< InputType2 >::value &&
			grb::is_monoid< MulMonoid >::value,
		void >::type * const = nullptr
	) {
		const RC ret = eWiseApply< descr >(
			internal::getMatrix( C ),
			internal::getMatrix( A ),
			internal::getMatrix( B ),
			mulmono, phase
		);
		if( ret != SUCCESS ) { return ret; }
		if( phase != EXECUTE ) { return ret; }
		if( nrows( A ) == 0 || ncols( A ) == 0 ) { return ret; }
		std::array< const void *, 0 > sourcesP{};
		std::array< uintptr_t, 3 > sourcesC{
			getID( internal::getMatrix(A) ),
			getID( internal::getMatrix(B) ),
			getID( internal::getMatrix(C) )
		};
		std::array< uintptr_t, 1 > destinations{ getID( internal::getMatrix(C) ) };
		internal::hyperdags::generator.addOperation(
			internal::hyperdags::EWISEAPPLY_MATRIX_MATRIX_MATRIX_MULMONOID_PHASE,
			sourcesP.begin(), sourcesP.end(),
			sourcesC.begin(), sourcesC.end(),
			destinations.begin(), destinations.end()
		);
		return ret;
	}

	template<
		Descriptor descr = grb::descriptors::no_operation,
		class Operator,
		typename OutputType, typename InputType1, typename InputType2,
		typename RIT, typename CIT, typename NIT,
		typename RIT1, typename CIT1, typename NIT1,
		typename RIT2, typename CIT2, typename NIT2
	>
	RC eWiseApply(
		Matrix< OutputType, hyperdags, RIT, CIT, NIT > &C,
		const Matrix< InputType1, hyperdags, RIT1, CIT1, NIT1 > &A,
		const Matrix< InputType2, hyperdags, RIT2, CIT2, NIT2 > &B,
		const Operator &mulOp,
		const Phase phase = EXECUTE,
		const typename std::enable_if<
			!grb::is_object< OutputType >::value &&
			!grb::is_object< InputType1 >::value &&
			!grb::is_object< InputType2 >::value &&
			grb::is_operator< Operator >::value,
		void >::type * const = nullptr
	) {
		const RC ret = eWiseApply< descr >(
			internal::getMatrix( C ),
			internal::getMatrix( A ),
			internal::getMatrix( B ),
			mulOp, phase
		);
		if( ret != SUCCESS ) { return ret; }
		if( phase != EXECUTE ) { return ret; }
		if( nrows( A ) == 0 || ncols( A ) == 0 ) { return ret; }
		std::array< const void *, 0 > sourcesP{};
		std::array< uintptr_t, 3 > sourcesC{
			getID( internal::getMatrix(A) ),
			getID( internal::getMatrix(B) ),
			getID( internal::getMatrix(C) ),
		};
		std::array< uintptr_t, 1 > destinations{ getID( internal::getMatrix(C) ) };
		internal::hyperdags::generator.addOperation(
			internal::hyperdags::EWISEAPPLY_MATRIX_MATRIX_MATRIX_OPERATOR_PHASE,
			sourcesP.begin(), sourcesP.end(),
			sourcesC.begin(), sourcesC.end(),
			destinations.begin(), destinations.end()
		);
		return ret;
	}

	template<
		Descriptor descr = descriptors::no_operation, typename OutputType,
		typename InputType1, typename InputType2,
		typename RIT, typename CIT, typename NIT,
		class Semiring
	>
	RC mxm(
		Matrix< OutputType, hyperdags, RIT, CIT, NIT > &C,
		const Matrix< InputType1, hyperdags, RIT, CIT, NIT > &A,
		const Matrix< InputType2, hyperdags, RIT, CIT, NIT > &B,
		const Semiring &ring = Semiring(),
		const Phase &phase = EXECUTE,
		const typename std::enable_if<
			!grb::is_object< OutputType >::value &&
			!grb::is_object< InputType1 >::value &&
			!grb::is_object< InputType2 >::value &&
			grb::is_semiring< Semiring >::value, void
		>::type * const = nullptr
	) {
		const RC ret = mxm< descr >( internal::getMatrix( C ),
			internal::getMatrix( A ), internal::getMatrix( B ),
			ring, phase
		);
		if( ret != SUCCESS ) { return ret; }
		if( phase != EXECUTE ) { return ret; }
		if( nrows( A ) == 0 || ncols( A ) == 0 ) { return ret; }
		std::array< const void *, 0 > sourcesP{};
		std::array< uintptr_t, 3 > sourcesC{
			getID( internal::getMatrix(A) ),
			getID( internal::getMatrix(B) ),
			getID( internal::getMatrix(C) )
		};
		std::array< uintptr_t, 1 > destinations{ getID( internal::getMatrix(C) ) };
		internal::hyperdags::generator.addOperation(
			internal::hyperdags::MXM_MATRIX_MATRIX_MATRIX_SEMIRING,
			sourcesP.begin(), sourcesP.end(),
			sourcesC.begin(), sourcesC.end(),
			destinations.begin(), destinations.end()
		);
		return ret;
	}

	template<
		Descriptor descr = grb::descriptors::no_operation,
		typename OutputType, typename InputType1, typename InputType2,
		typename RIT, typename CIT, typename NIT,
		class Operator, class Monoid
	>
	RC mxm(
		Matrix< OutputType, hyperdags, RIT, CIT, NIT > &C,
		const Matrix< InputType1, hyperdags, RIT, CIT, NIT > &A,
		const Matrix< InputType2, hyperdags, RIT, CIT, NIT > &B,
		const Monoid &addM,
		const Operator &mulOp,
		const Phase &phase = EXECUTE,
		const typename std::enable_if<
			!grb::is_object< OutputType >::value &&
			!grb::is_object< InputType1 >::value &&
			!grb::is_object< InputType2 >::value &&
			grb::is_operator< Operator >::value &&
			grb::is_monoid< Monoid >::value, void
		>::type * const = nullptr
	) {
		const RC ret = mxm< descr >(
			internal::getMatrix( C ),
			internal::getMatrix( A ), internal::getMatrix( B ),
			addM, mulOp, phase
		);
		if( ret != SUCCESS ) { return ret; }
		if( phase != EXECUTE ) { return ret; }
		if( nrows( A ) == 0 || ncols( A ) == 0 ) { return ret; }
		std::array< const void *, 0 > sourcesP{};
		std::array< uintptr_t, 3 > sourcesC{
			getID( internal::getMatrix(A) ),
			getID( internal::getMatrix(B) ),
			getID( internal::getMatrix(C) )
		};
		std::array< uintptr_t, 1 > destinations{ getID( internal::getMatrix(C) ) };
		internal::hyperdags::generator.addOperation(
			internal::hyperdags::MXM_MATRIX_MATRIX_MATRIX_MONOID,
			sourcesP.begin(), sourcesP.end(),
			sourcesC.begin(), sourcesC.end(),
			destinations.begin(), destinations.end()
		);
		return ret;
	}

	template<
		Descriptor descr = descriptors::no_operation,
		typename InputType1, typename InputType2, typename OutputType,
		typename RIT, typename CIT, typename NIT,
		typename Coords, class Operator
	>
	RC outer(
		Matrix< OutputType, hyperdags, RIT, CIT, NIT > &A,
		const Vector< InputType1, hyperdags, Coords > &u,
		const Vector< InputType2, hyperdags, Coords > &v,
		const Operator &mul = Operator(),
		const Phase &phase = EXECUTE,
		const typename std::enable_if<
			grb::is_operator< Operator >::value &&
			!grb::is_object< InputType1 >::value &&
			!grb::is_object< InputType2 >::value &&
			!grb::is_object< OutputType >::value,
		void >::type * const = nullptr
	) {
		const RC ret = outer< descr >(
			internal::getMatrix( A ),
			internal::getVector( u ), internal::getVector( v ),
			mul, phase
		);
		if( ret != SUCCESS ) { return ret; }
		if( phase != EXECUTE ) { return ret; }
		if( nrows( A ) == 0 || ncols( A ) == 0 ) { return ret; }
		std::array< const void *, 0 > sourcesP{};
		std::array< uintptr_t, 3 > sourcesC{
			getID( internal::getVector(u) ),
			getID( internal::getVector(v) ),
			getID( internal::getMatrix(A) )
		};
		std::array< uintptr_t, 1 > destinations{ getID( internal::getMatrix(A) ) };
		internal::hyperdags::generator.addOperation(
			internal::hyperdags::OUTER,
			sourcesP.begin(), sourcesP.end(),
			sourcesC.begin(), sourcesC.end(),
			destinations.begin(), destinations.end()
		);
		return ret;
	}

	template<
		Descriptor descr = descriptors::no_operation,
		typename OutputType, typename InputType1, typename InputType2,
		typename InputType3, typename RIT, typename CIT, typename NIT,
		typename Coords
	>
	RC zip(
		Matrix< OutputType, hyperdags, RIT, CIT, NIT > &A,
		const Vector< InputType1, hyperdags, Coords > &x,
		const Vector< InputType2, hyperdags, Coords > &y,
		const Vector< InputType3, hyperdags, Coords > &z,
		const Phase &phase = EXECUTE
	) {
		const RC ret = zip< descr >(
			internal::getMatrix( A ),
			internal::getVector( x ), internal::getVector( y ),
			internal::getVector( z ),
			phase
		);
		if( ret != SUCCESS ) { return ret; }
		if( phase != EXECUTE ) { return ret; }
		if( nrows( A ) == 0 || ncols( A ) == 0 ) { return ret; }
		std::array< const void *, 0 > sourcesP{};
		std::array< uintptr_t, 4 > sourcesC{
			getID( internal::getMatrix(A) ),
			getID( internal::getVector(x) ),
			getID( internal::getVector(y) ),
			getID( internal::getVector(z) )
		};
		std::array< uintptr_t, 1 > destinations{ getID( internal::getMatrix(A) ) };
		internal::hyperdags::generator.addOperation(
			internal::hyperdags::ZIP_MATRIX_VECTOR_VECTOR_VECTOR,
			sourcesP.begin(), sourcesP.end(),
			sourcesC.begin(), sourcesC.end(),
			destinations.begin(), destinations.end()
		);
		return ret;
	}

	template<
		Descriptor descr = descriptors::no_operation,
		typename InputType1, typename InputType2,
		typename RIT, typename CIT, typename NIT,
		typename Coords
	>
	RC zip(
		Matrix< void, hyperdags, RIT, CIT, NIT > &A,
		const Vector< InputType1, hyperdags, Coords > &x,
		const Vector< InputType2, hyperdags, Coords > &y,
		const Phase &phase = EXECUTE
	) {
		const RC ret = zip< descr >(
			internal::getMatrix( A ),
			internal::getVector( x ), internal::getVector( y ),
			phase
		);
		if( ret != SUCCESS ) { return ret; }
		if( phase != EXECUTE ) { return ret; }
		if( nrows( A ) == 0 || ncols( A ) == 0 ) { return ret; }
		std::array< const void *, 0 > sourcesP{};
		std::array< uintptr_t, 3 > sourcesC{
			getID( internal::getMatrix(A) ),
			getID( internal::getVector(x) ),
			getID( internal::getVector(y) )
		};
		std::array< uintptr_t, 1 > destinations{ getID( internal::getMatrix(A) ) };
		internal::hyperdags::generator.addOperation(
			internal::hyperdags::ZIP_MATRIX_VECTOR_VECTOR,
			sourcesP.begin(), sourcesP.end(),
			sourcesC.begin(), sourcesC.end(),
			destinations.begin(), destinations.end()
		);
		return ret;
	}

	template<
		Descriptor descr = descriptors::no_operation,
<<<<<<< HEAD
		class Operator,
		typename Tin,
		typename RITin, typename CITin, typename NITin,
		typename Tout,
		typename RITout, typename CITout, typename NITout
	>
	RC select(
		Matrix< Tout, hyperdags, RITout, CITout, NITout > &out,
		const Matrix< Tin, hyperdags, RITin, CITin, NITin > &in,
		const Operator &op = Operator(),
		const Phase &phase = EXECUTE,
		const typename std::enable_if<
			!is_object< Tin >::value &&
			!is_object< Tout >::value
		>::type * const = nullptr
	) {
		const RC ret = select< descr >(
			internal::getMatrix( out ),
			internal::getMatrix( in ),
			op,
			phase
		);
		if( ret != SUCCESS ) { return ret; }
		if( phase != EXECUTE ) { return ret; }
		if( nrows( out ) == 0 || ncols( out ) == 0 ) { return ret; }
		std::array< const void *, 0 > sourcesP{};
		std::array< uintptr_t, 2 > sourcesC{
			getID( internal::getMatrix( in ) ),
			getID( internal::getMatrix( out ) )
		};
		std::array< uintptr_t, 1 > destinations{
			getID( internal::getMatrix( out ) )
		};
		internal::hyperdags::generator.addOperation(
			internal::hyperdags::SELECT_MATRIX_MATRIX,
=======
		class MonoidOrSemiring,
		typename InputType, typename IOType, typename MaskType,
		typename RIT_A, typename CIT_A, typename NIT_A,
		typename RIT_M, typename CIT_M, typename NIT_M
	>
	RC foldr(
		const Matrix< InputType, hyperdags, RIT_A, CIT_A, NIT_A > &A,
		const Matrix< MaskType, hyperdags, RIT_M, CIT_M, NIT_M > &mask,
		IOType &x,
		const MonoidOrSemiring &algebra = MonoidOrSemiring(),
		const typename std::enable_if<
			!grb::is_object< IOType >::value &&
			!grb::is_object< InputType >::value &&
			!grb::is_object< MaskType >::value && (
				grb::is_monoid< MonoidOrSemiring >::value ||
				grb::is_semiring< MonoidOrSemiring >::value
			), void
		>::type * const = nullptr
	) {
#ifdef _DEBUG
		std::cout << "In grb::foldr( hyperdags, mask, matrix, monoid/semiring )\n";
#endif

		if( nrows( A ) == 0 || ncols( A ) == 0 || nnz( A ) == 0 || nnz( mask ) == 0 ) {
#ifdef _DEBUG
			std::cout << "Empty matrix, nothing to compute\n";
#endif
			return SUCCESS;
		}

		const RC ret = foldr< descr, MonoidOrSemiring >(
			internal::getMatrix( A ), internal::getMatrix( mask ), x, algebra
		);
		if( ret != SUCCESS ) {
			return ret;
		}

		internal::hyperdags::generator.addSource( internal::hyperdags::SCALAR, &x );
		std::array< const void *, 1 > sourcesP{ &x };
		std::array< uintptr_t, 2 > sourcesC{
			getID( internal::getMatrix(A) ),
			getID( internal::getMatrix(mask) )
		};
		std::array< uintptr_t, 0 > destinations{};
		// NOTE scalar output is ignored
		// std::array< uintptr_t, 1 > destinations{ &x };
		internal::hyperdags::generator.addOperation(
			internal::hyperdags::FOLDR_SCALAR_MATRIX_MASK_MONOID,
			sourcesP.begin(), sourcesP.end(),
			sourcesC.begin(), sourcesC.end(),
			destinations.begin(), destinations.end()
		);
		return ret;
	}

	template<
		Descriptor descr = descriptors::no_operation,
		class MonoidOrSemiring,
		typename InputType, typename IOType,
		typename RIT, typename CIT, typename NIT
	>
	RC foldr(
		const Matrix< InputType, hyperdags, RIT, CIT, NIT > &A,
		IOType &x,
		const MonoidOrSemiring &algebra = MonoidOrSemiring(),
		const typename std::enable_if<
			!grb::is_object< IOType >::value &&
			!grb::is_object< InputType >::value && (
				grb::is_monoid< MonoidOrSemiring >::value ||
				grb::is_semiring< MonoidOrSemiring >::value
			), void
		>::type * const = nullptr
	) {
#ifdef _DEBUG
		std::cout << "In grb::foldr( hyperdags, matrix, monoid/semiring )\n";
#endif

		if( nrows( A ) == 0 || ncols( A ) == 0 || nnz( A ) == 0 ) {
#ifdef _DEBUG
			std::cout << "Empty matrix, nothing to compute\n";
#endif
			return SUCCESS;
		}

		const RC ret = foldr< descr, MonoidOrSemiring >(
			internal::getMatrix( A ), x, algebra
		);
		if( ret != SUCCESS ) {
			return ret;
		}

		internal::hyperdags::generator.addSource( internal::hyperdags::SCALAR, &x );
		std::array< const void *, 1 > sourcesP{ &x };
		std::array< uintptr_t, 1 > sourcesC{ getID( internal::getMatrix(A) ) };
		std::array< uintptr_t, 0 > destinations{};
		// NOTE scalar output is ignored
		// std::array< uintptr_t, 1 > destinations{ &x };
		internal::hyperdags::generator.addOperation(
			internal::hyperdags::FOLDR_SCALAR_MATRIX_MONOID,
			sourcesP.begin(), sourcesP.end(),
			sourcesC.begin(), sourcesC.end(),
			destinations.begin(), destinations.end()
		);
		return ret;
	}

	template<
		Descriptor descr = descriptors::no_operation,
		class MonoidOrSemiring,
		typename InputType, typename IOType, typename MaskType,
		typename RIT_A, typename CIT_A, typename NIT_A,
		typename RIT_M, typename CIT_M, typename NIT_M
	>
	RC foldl(
		IOType &x,
		const Matrix< InputType, hyperdags, RIT_A, CIT_A, NIT_A > &A,
		const Matrix< MaskType, hyperdags, RIT_M, CIT_M, NIT_M > &mask,
		const MonoidOrSemiring &algebra = MonoidOrSemiring(),
		const typename std::enable_if<
			!grb::is_object< IOType >::value &&
			!grb::is_object< InputType >::value &&
			!grb::is_object< MaskType >::value && (
				grb::is_monoid< MonoidOrSemiring >::value ||
				grb::is_semiring< MonoidOrSemiring >::value
			), void
		>::type * const = nullptr
	) {
#ifdef _DEBUG
		std::cout << "In grb::foldl( hyperdags, mask, matrix, monoid/semiring )\n";
#endif

		if( nrows( A ) == 0 || ncols( A ) == 0 || nnz( A ) == 0 || nnz( mask ) == 0 ) {
#ifdef _DEBUG
			std::cout << "Empty matrix, nothing to compute\n";
#endif
			return SUCCESS;
		}

		const RC ret = foldl< descr, MonoidOrSemiring >(
			x, internal::getMatrix( A ), internal::getMatrix( mask ), algebra
		);
		if( ret != SUCCESS ) {
			return ret;
		}

		internal::hyperdags::generator.addSource( internal::hyperdags::SCALAR, &x );
		std::array< const void *, 1 > sourcesP{ &x };
		std::array< uintptr_t, 2 > sourcesC{
			getID( internal::getMatrix(A) ),
			getID( internal::getMatrix(mask) )
		};
		std::array< uintptr_t, 0 > destinations{};
		// NOTE scalar output is ignored
		// std::array< uintptr_t, 1 > destinations{ &x };
		internal::hyperdags::generator.addOperation(
			internal::hyperdags::FOLDL_SCALAR_MATRIX_MASK_MONOID,
			sourcesP.begin(), sourcesP.end(),
			sourcesC.begin(), sourcesC.end(),
			destinations.begin(), destinations.end()
		);
		return ret;
	}

	template<
		Descriptor descr = descriptors::no_operation,
		class MonoidOrSemiring,
		typename InputType, typename IOType,
		typename RIT, typename CIT, typename NIT
	>
	RC foldl(
		IOType &x,
		const Matrix< InputType, hyperdags, RIT, CIT, NIT > &A,
		const MonoidOrSemiring &algebra,
		const typename std::enable_if<
			!grb::is_object< IOType >::value &&
			!grb::is_object< InputType >::value && (
				grb::is_monoid< MonoidOrSemiring >::value ||
				grb::is_semiring< MonoidOrSemiring >::value
			), void
		>::type * const = nullptr
	) {
#ifdef _DEBUG
		std::cout << "In grb::foldl( hyperdags, matrix, monoid/semiring )\n";
#endif

		if( nrows( A ) == 0 || ncols( A ) == 0 || nnz( A ) == 0 ) {
#ifdef _DEBUG
			std::cout << "Empty matrix, nothing to compute\n";
#endif
			return SUCCESS;
		}

		const RC ret = foldl< descr, MonoidOrSemiring >(
			x, internal::getMatrix( A ), algebra
		);
		if( ret != SUCCESS ) {
			return ret;
		}

		internal::hyperdags::generator.addSource( internal::hyperdags::SCALAR, &x );
		std::array< const void *, 1 > sourcesP{ &x };
		std::array< uintptr_t, 1 > sourcesC{ getID( internal::getMatrix(A) ) };
		std::array< uintptr_t, 0 > destinations{};
		// NOTE scalar output is ignored
		// std::array< uintptr_t, 1 > destinations{ &x };
		internal::hyperdags::generator.addOperation(
			internal::hyperdags::FOLDL_SCALAR_MATRIX_MONOID,
>>>>>>> 5e699702
			sourcesP.begin(), sourcesP.end(),
			sourcesC.begin(), sourcesC.end(),
			destinations.begin(), destinations.end()
		);
		return ret;
	}

} // end namespace grb

#endif
<|MERGE_RESOLUTION|>--- conflicted
+++ resolved
@@ -336,7 +336,6 @@
 
 	template<
 		Descriptor descr = descriptors::no_operation,
-<<<<<<< HEAD
 		class Operator,
 		typename Tin,
 		typename RITin, typename CITin, typename NITin,
@@ -372,7 +371,15 @@
 		};
 		internal::hyperdags::generator.addOperation(
 			internal::hyperdags::SELECT_MATRIX_MATRIX,
-=======
+			sourcesP.begin(), sourcesP.end(),
+			sourcesC.begin(), sourcesC.end(),
+			destinations.begin(), destinations.end()
+		);
+		return ret;
+	}
+
+	template<
+		Descriptor descr = descriptors::no_operation,
 		class MonoidOrSemiring,
 		typename InputType, typename IOType, typename MaskType,
 		typename RIT_A, typename CIT_A, typename NIT_A,
@@ -580,7 +587,6 @@
 		// std::array< uintptr_t, 1 > destinations{ &x };
 		internal::hyperdags::generator.addOperation(
 			internal::hyperdags::FOLDL_SCALAR_MATRIX_MONOID,
->>>>>>> 5e699702
 			sourcesP.begin(), sourcesP.end(),
 			sourcesC.begin(), sourcesC.end(),
 			destinations.begin(), destinations.end()
