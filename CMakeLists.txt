#
#   Copyright 2021 Huawei Technologies Co., Ltd.
#
# Licensed under the Apache License, Version 2.0 (the "License");
# you may not use this file except in compliance with the License.
# You may obtain a copy of the License at
#
#     http://www.apache.org/licenses/LICENSE-2.0
#
# Unless required by applicable law or agreed to in writing, software
# distributed under the License is distributed on an "AS IS" BASIS,
# WITHOUT WARRANTIES OR CONDITIONS OF ANY KIND, either express or implied.
# See the License for the specific language governing permissions and
# limitations under the License.
#

#[===================================================================[
#
# ROOT FILE FOR THE GraphBLAS project
# content:
#  - project options and related logic
#  - dependencies checks
#  - definition of compilation options
#
#]===================================================================]

cmake_minimum_required( VERSION 3.13 )

set( MAJORVERSION 0 )
<<<<<<< HEAD
set( MINORVERSION 4 )
set( BUGVERSION 1 )
=======
set( MINORVERSION 5 )
set( BUGVERSION 0 )
>>>>>>> 377bfe68
set( VERSION "${MAJORVERSION}.${MINORVERSION}.${BUGVERSION}" )

# set the project name
project( GraphBLAS
	VERSION ${VERSION}
	DESCRIPTION "The ultimate engine for sparse computation"
	LANGUAGES CXX C
)
set( CMAKE_CXX_STANDARD 11 )
set( CMAKE_CXX_STANDARD_REQUIRED ON )

# install within the build directory by default (NOT to /usr/local or the likes)
if( CMAKE_INSTALL_PREFIX_INITIALIZED_TO_DEFAULT )
	set( CMAKE_INSTALL_PREFIX "${CMAKE_BINARY_DIR}/install" CACHE PATH "default install path" FORCE )
	message( STATUS "setting install directory to ${CMAKE_INSTALL_PREFIX}" )
endif()


### CONFIGURATION OPTIONS
# to choose backends and dependencies
option( WITH_REFERENCE_BACKEND "With Reference backend" ON )
option( WITH_OMP_BACKEND "With OMP backend" ON )
option( WITH_NUMA "With NUMA support" ON )
option( LPF_INSTALL_PATH "Path to the LPF tools for the BSP1D and Hybrid backends" OFF )
# the following options depend on LPF_INSTALL_PATH being set
include(CMakeDependentOption)
cmake_dependent_option( WITH_BSP1D_BACKEND "Build the BSP1D backend (needs \
LPF_INSTALL_PATH set)" ON LPF_INSTALL_PATH OFF
)
cmake_dependent_option( WITH_HYBRID_BACKEND "Also build the Hybrid backend \
(needs LPF_INSTALL_PATH set)" ON LPF_INSTALL_PATH OFF
)
# to customize build flags for either backends or tests
option( COMMON_COMPILE_DEFINITIONS
	"Compilation definitions for BOTH backends and tests; they override the defaults"
	OFF
)
option( COMMON_COMPILE_OPTIONS
	"Compilation options for BOTH backends and tests; they override the defaults"
	OFF
)
option( ADDITIONAL_BACKEND_DEFINITIONS
	"Compilation definitions added to default definitions (or common definitions, \
if set) of backends only; they are ALWAYS APPENDED and never override the defaults"
	OFF
)
option( ADDITIONAL_BACKEND_OPTIONS
	"Compilation options added to default options (or common options, if set) of backends \
only; they are ALWAYS APPENDED and never override the defaults" OFF
)
option( ADDITIONAL_TEST_DEFINITIONS
	"Compilation definitions added to default definitions (or common definitions, if set) \
of tests only; they are ALWAYS APPENDED and never override the defaults" OFF
)
option( ADDITIONAL_TEST_OPTIONS
	"Compilation options added to default options (or common options, if set) of tests only; \
they are ALWAYS APPENDED and never override the defaults" OFF
)
option( TEST_PERFORMANCE_DEFINITIONS
	"Compilation definitions for tests, for performance-related tunings; they override the \
defaults" OFF
)
option( TEST_PERFORMANCE_OPTIONS
	"Compilation options for tests, for performance-related tunings; they override the defaults"
	OFF
)

# to select the directories with the datasets: a value MUST be provided for DATASETS_DIR
option( DATASETS_DIR "Directory with datasets for tests" )
option( GNN_DATASET_PATH "Directory with the GraphChallengeDataset dataset" )

### CHECK THE OPTIONS ARE COHERENT
list( APPEND CMAKE_MODULE_PATH "${PROJECT_SOURCE_DIR}/cmake" )
include( Utils )

assert_valid_directory( DATASETS_DIR "${PROJECT_SOURCE_DIR}/datasets" )
assert_valid_directory( GNN_DATASET_PATH "" ) # do NOT run GNN tests by default (slow!)

# check whether the user forced distributed backends without providing LPF
if( NOT LPF_INSTALL_PATH AND
	( WITH_BSP1D_BACKEND OR WITH_HYBRID_BACKEND ) )
	message( SEND_ERROR "The BSP1D and Hybrid backends require LPF" )
	message( SEND_ERROR "Hence, you should set LPF_INSTALL_PATH" )
	message( FATAL_ERROR "or not enable WITH_BSP1D_BACKEND or WITH_HYBRID_BACKEND")
endif()

if( NOT WITH_REFERENCE_BACKEND AND
	NOT WITH_OMP_BACKEND AND
	NOT WITH_BSP1D_BACKEND AND
	NOT WITH_HYBRID_BACKEND )
	message( FATAL_ERROR "At least one backend should be enabled")
endif()

# set LPF_INSTALL_PATH as FILEPATH inside the cache
if( LPF_INSTALL_PATH )
	set( LPF_INSTALL_PATH "${LPF_INSTALL_PATH}" CACHE FILEPATH "Path to LPF installation" FORCE )
endif()

if( WITH_BSP1D_BACKEND OR WITH_HYBRID_BACKEND AND ( NOT WITH_NUMA ) )
	message( FATAL_ERROR "BSP1D and Hybrid backends require NUMA support" )
endif()

### CHECK DEPENDENCIES

# always look for math and rt libraries
find_package( LibM REQUIRED )
find_library( LIBRT rt REQUIRED )

# pthreads is needed for hpparser
find_package( Threads REQUIRED )
if( NOT Threads_FOUND AND NOT CMAKE_USE_PTHREADS_INIT )
	message( FATAL_ERROR "A pthread-compatible threading library is needed" )
endif()

# OpenMP is needed to compile the shared memory backend
# TODO remove when dis-entangling (internal issue #290)
find_package( OpenMP REQUIRED )

if( WITH_NUMA )
	find_package( Numa REQUIRED )
endif( )


### CHECK DEPENDENCIES W.R.T. BACKENDS
if( WITH_BSP1D_BACKEND OR WITH_HYBRID_BACKEND )
	find_package( MPI REQUIRED )
	# this MUST find a dedicated .cmake file with a function to compile against LPF
	find_package( LPF REQUIRED )
endif( )


### SETTINGS FOR COMPILATION

set( TEST_CATEGORIES "unit" "smoke" "performance" )

### ADD GRB VARIABLES FOR BUILDING, TESTING AND INSTALLATION

# like compile-time definitions, LPF options and so on
# variables inside AddGRBVars are not cached, hence AddGRBVars MUST be included
# (NOT imported via 'add_subdirectory()') here for variables to be in the same
# scope and propagate down to the other files
include( AddGRBVars )

# here, add information for wrappers generated during installation
include( AddGRBInstall )

# compilation flags for all targets
include( CompileFlags )

if( WITH_BSP1D_BACKEND OR WITH_HYBRID_BACKEND )
	# required to create targets against LPF (provides dedicated functions)
	include( AddLPFTargets )
endif()

### BACKEND HEADERS

# by default no headers are built
set( WITH_REFERENCE_BACKEND_HEADERS OFF )
set( WITH_OMP_BACKEND_HEADERS OFF )

# activate headers based on requested backends
if( WITH_REFERENCE_BACKEND OR WITH_BSP1D_BACKEND )
	# both reference and bsp1d backends need reference headers
	set( WITH_REFERENCE_BACKEND_HEADERS ON )
endif()

if( WITH_OMP_BACKEND OR WITH_HYBRID_BACKEND )
	# both reference_omp and hynrid backends need reference headers
	set( WITH_OMP_BACKEND_HEADERS ON )
endif()

add_subdirectory( include )

### BACKEND IMPLEMENTATIONS
add_subdirectory( src )

### TESTS and EXAMPLES

# specify test categories and the directory where ALL tests are stored
set( TESTS_EXE_OUTPUT_DIR "${PROJECT_BINARY_DIR}/tests" )

include( AddGRBTests )

add_subdirectory( tests )

add_subdirectory( examples )

### DOXYGEN DOCUMENTATION GENERATION

set( DOCS_DIR "${PROJECT_SOURCE_DIR}/docs/code" )
add_custom_command( OUTPUT "${DOCS_DIR}"
	COMMAND bash -c "if [[ ! -d docs/code ]]; then doxygen docs/doxy.conf &> doxygen.log; fi"
	WORKING_DIRECTORY "${PROJECT_SOURCE_DIR}"
	DEPENDS "${PROJECT_SOURCE_DIR}/docs/doxy.conf"
	COMMENT "producing code documentation in ${DOCS_DIR}"
	VERBATIM
	#USES_TERMINAL
)
add_custom_target( docs DEPENDS "${DOCS_DIR}" )<|MERGE_RESOLUTION|>--- conflicted
+++ resolved
@@ -27,13 +27,8 @@
 cmake_minimum_required( VERSION 3.13 )
 
 set( MAJORVERSION 0 )
-<<<<<<< HEAD
-set( MINORVERSION 4 )
-set( BUGVERSION 1 )
-=======
 set( MINORVERSION 5 )
 set( BUGVERSION 0 )
->>>>>>> 377bfe68
 set( VERSION "${MAJORVERSION}.${MINORVERSION}.${BUGVERSION}" )
 
 # set the project name
