#!/bin/bash

#
#   Copyright 2021 Huawei Technologies Co., Ltd.
#
# Licensed under the Apache License, Version 2.0 (the "License");
# you may not use this file except in compliance with the License.
# You may obtain a copy of the License at
#
#     http://www.apache.org/licenses/LICENSE-2.0
#
# Unless required by applicable law or agreed to in writing, software
# distributed under the License is distributed on an "AS IS" BASIS,
# WITHOUT WARRANTIES OR CONDITIONS OF ANY KIND, either express or implied.
# See the License for the specific language governing permissions and
# limitations under the License.
#
#set -e

TESTS_ROOT_DIR="$( cd "$( dirname "${BASH_SOURCE[0]}" )"/../ &> /dev/null && pwd )"
source ${TESTS_ROOT_DIR}/parse_env.sh

REFERENCE_COUNT=$(echo ${BACKENDS[@]} | grep -o "reference" | wc -l)

for MODE in ${MODES}; do

	echo "****************************************************************************************"
	echo "      FUNCTIONAL    PERFORMANCE                       DESCRIPTION      "
	echo "----------------------------------------------------------------------------------------"
	echo " "

	# run only if the reference backend is present
	if [[ "${REFERENCE_COUNT}" -gt "0" ]]; then
		echo ">>>      [x]           [ ]       Testing grb::utils::equals over floats and doubles"
		${TEST_BIN_DIR}/equals_${MODE} &> ${TEST_OUT_DIR}/equals_${MODE}.log
		head -1 ${TEST_OUT_DIR}/equals_${MODE}.log
		grep 'Test OK' ${TEST_OUT_DIR}/equals_${MODE}.log || echo "Test FAILED"
		echo " "

		echo ">>>      [x]           [ ]       Testing numerical addition operator over doubles"
		${TEST_BIN_DIR}/add15d_${MODE}

		echo ">>>      [x]           [ ]       Testing numerical addition operator over a mixed field"
		echo "                                 (double, integers, and floats)"
		${TEST_BIN_DIR}/add15m_${MODE}

		echo ">>>      [x]           [ ]       Testing numerical multiplication operator over integers"
		${TEST_BIN_DIR}/mul15i_${MODE}

		echo ">>>      [x]           [ ]       Testing numerical multiplication operator over a mixed"
		echo "                                 field (double, integers, and floats)"
		${TEST_BIN_DIR}/mul15m_${MODE}

		echo ">>>      [x]           [ ]       Tests the built-in parser on the west0497 MatrixMarket file"
		if [ -f ${INPUT_DIR}/west0497.mtx ]; then
			${TEST_BIN_DIR}/parserTest_${MODE} ${INPUT_DIR}/west0497.mtx 2> ${TEST_OUT_DIR}/parserTest_${MODE}.err 1> ${TEST_OUT_DIR}/parserTest_${MODE}.out
			head -1 ${TEST_OUT_DIR}/parserTest_${MODE}.out
			grep 'Test OK' ${TEST_OUT_DIR}/parserTest_${MODE}.out || echo "Test FAILED"
		else
			echo "Test DISABLED: west0497.mtx was not found. To enable, please provide ${INPUT_DIR}/west0497.mtx"
		fi
		echo " "

		echo ">>>      [x]           [ ]       Tests the IteratorFilter utility on tiny inputs"
		${TEST_BIN_DIR}/iteratorFilter_${MODE} 3 &> ${TEST_OUT_DIR}/iteratorFilter_${MODE}_tiny.log
		head -1 ${TEST_OUT_DIR}/iteratorFilter_${MODE}_tiny.log
		grep 'Test OK' ${TEST_OUT_DIR}/iteratorFilter_${MODE}_tiny.log || echo "Test FAILED"
		echo " "

		echo ">>>      [x]           [ ]       Tests the IteratorFilter utility on default input"
		${TEST_BIN_DIR}/iteratorFilter_${MODE} &> ${TEST_OUT_DIR}/iteratorFilter_${MODE}.log
		head -1 ${TEST_OUT_DIR}/iteratorFilter_${MODE}.log
		grep 'Test OK' ${TEST_OUT_DIR}/iteratorFilter_${MODE}.log || echo "Test FAILED"
		echo " "

		echo ">>>      [x]           [ ]       Tests the IteratorFilter utility on large inputs"
		${TEST_BIN_DIR}/iteratorFilter_${MODE} 7013 &> ${TEST_OUT_DIR}/iteratorFilter_${MODE}_large.log
		head -1 ${TEST_OUT_DIR}/iteratorFilter_${MODE}_large.log
		grep 'Test OK' ${TEST_OUT_DIR}/iteratorFilter_${MODE}_large.log || echo "Test FAILED"
		echo " "

		echo ">>>      [x]           [ ]       Tests the built-in parser (in graphblas/utils/parser.hpp)"
		echo "                                 versus the parser in tests/parser.cpp on cit-HepTh.txt."
		if [ -f ${INPUT_DIR}/cit-HepTh.txt ]; then
			${TEST_BIN_DIR}/compareParserTest_${MODE} ${INPUT_DIR}/cit-HepTh.txt &> ${TEST_OUT_DIR}/compareParserTest_${MODE}
			head -1 ${TEST_OUT_DIR}/compareParserTest_${MODE}
			tail -2 ${TEST_OUT_DIR}/compareParserTest_${MODE}
		else
			echo "Test DISABLED: cit-HepTh was not found. To enable, please provide the dataset within ${INPUT_DIR}/cit-HepTh.txt"
			echo " "
		fi

		echo ">>>      [x]           [ ]       Tests the built-in high-performance parser (in"
		echo "                                 include/graphblas/utils/parser.h &"
		echo "                                  src/graphblas/utils/parser.c) on dwt_59.mtx"
		echo "                                 Parameters: P=1, no hyperthreads (half the available threads),"
		echo "                                 block size = 128k, buffer size = 8M"
		if [ -f ${INPUT_DIR}/dwt_59.mtx ]; then
			echo "Functional test executable: ${TEST_BIN_DIR}/hpparser_${MODE}"
			${TEST_BIN_DIR}/hpparser_${MODE} 1 ${MAX_THREADS} 131072 8388608 ${INPUT_DIR}/dwt_59.mtx 1 &> ${TEST_OUT_DIR}/hpparser_${MODE}
			echo "[ 0, *] nrow =           59, ncol =           59, nnnz =          163
[ 0, *] offb =          564, fsiz =         1494, offe =         1493
[ *, *] ntot =          163" > ${TEST_OUT_DIR}/hpparser.chk
			(diff ${TEST_OUT_DIR}/hpparser_${MODE} ${TEST_OUT_DIR}/hpparser.chk && printf "Test OK.\n\n") || printf "Test FAILED.\n\n"
		else
			echo "Test DISABLED: dwt_59.mtx was not found. To enable, please provide ${INPUT_DIR}/dwt_59.mtx"
			echo " "
		fi
	fi

	for BACKEND in ${BACKENDS[@]}; do
		if [ "$BACKEND" = "bsp1d" ]; then
			Ps=( 1 2 16 )
		fi
		if [ "$BACKEND" = "hybrid" ]; then
			Ps=( 2 7 )
		fi
		if [ "$BACKEND" = "bsp1d" ] || [ "$BACKEND" = "hybrid" ]; then
			if [ -z "${LPFRUN}" ]; then
				echo "LPFRUN is not set!"
				exit 255;
			fi
			if [ -z "${MANUALRUN}" ]; then
				echo "MANUALRUN is not set!"
				exit 255;
			fi
		else
			Ps=( 1 )
		fi
		if [ "$BACKEND" = "reference_omp" ]; then
			Pt=( 1 2 ${MAX_THREADS} )
		elif [ "$BACKEND" = "nonblocking" ]; then
			Pt=( 1 2 ${MAX_THREADS} )
		elif [ "$BACKEND" = "hybrid" ]; then
			MTDS=$((MAX_THREADS/7))
			if [ "$MTDS" -le "2" ]; then
				Pt=( 2 )
			else
				Pt=( 2 $((MAX_THREADS/7)) )
			fi
		else
			Pt=( 1 )
		fi
		for P in ${Ps[@]}; do
			for T in ${Pt[@]}; do

				runner=
				if [ "$BACKEND" = "bsp1d" ] || [ "$BACKEND" = "hybrid" ]; then
					runner="${LPFRUN} -n ${P}"
				fi
				if [ "${BACKEND}" = "bsp1d" ]; then
					runner="${runner} ${BIND_PROCESSES_TO_HW_THREADS}"
				elif [ "${BACKEND}" = "hybrid" ]; then
					runner="${runner} ${MPI_PASS_ENV} ${LPFRUN_PASSTHROUGH}OMP_NUM_THREADS=${T}"
					runner="${runner} ${BIND_PROCESSES_TO_MULTIPLE_HW_THREADS}${T}"
				elif [ "$BACKEND" = "reference_omp" ]; then
					export OMP_NUM_THREADS=${T}
				fi

				if [ "$BACKEND" = "reference" ] || [ "${BACKEND}" = "reference_omp" ]; then
					echo "#################################################################"
					echo "# Starting unit tests specific to the ${BACKEND} backend"
					echo "#   using ${MODE} mode"
					echo "#   using ${T} threads"
					echo "#################################################################"
					echo " "

					if [ "x${runner}" != "x" ]; then
						echo "#   using runner \`\`$runner''"
					fi

					echo ">>>      [x]           [ ]       Testing grb::eWiseApply on tiny matrices whilst"
					echo "                                 checking the resulting internal data structures"
					$runner ${TEST_BIN_DIR}/eWiseApplyMatrixReference_${MODE}_${BACKEND} &> ${TEST_OUT_DIR}/eWiseApplyMatrixReference_${MODE}_${BACKEND}_${T}.log
					head -1 ${TEST_OUT_DIR}/eWiseApplyMatrixReference_${MODE}_${BACKEND}_${T}.log
					grep 'Test OK' ${TEST_OUT_DIR}/eWiseApplyMatrixReference_${MODE}_${BACKEND}_${T}.log || echo "Test FAILED"
					echo " "
				fi

				echo "#################################################################"
				echo "# Starting standardised unit tests for the ${BACKEND} backend"
				echo "#   using ${MODE} mode"
				echo "#   using ${P} user processes"
				echo "#   using ${T} threads"
				if [ "$BACKEND" = "bsp1d" ] || [ "$BACKEND" = "hybrid" ]; then
					echo "#   using \`\`${LPFRUN}'' for automatic launchers"
				fi
				if [ "x${runner}" != "x" ]; then
					echo "#   using runner \`\`$runner''"
				fi
				echo "#################################################################"
				echo " "

				# test utilities first, as some other unit tests depend on them

				echo ">>>      [x]           [ ]       Testing parallel iterators of the grb::utils Range and"
				echo "                                 ConstantVector containers"
				$runner ${TEST_BIN_DIR}/parallelRegularIterators_${MODE}_${BACKEND} &> ${TEST_OUT_DIR}/parallelRegularIterators_${MODE}_${BACKEND}_${P}_${T}.log
				head -1 ${TEST_OUT_DIR}/parallelRegularIterators_${MODE}_${BACKEND}_${P}_${T}.log
				grep 'Test OK' ${TEST_OUT_DIR}/parallelRegularIterators_${MODE}_${BACKEND}_${P}_${T}.log || echo "Test FAILED"
				echo " "

				echo ">>>      [x]           [ ]       Testing the adapter iterator from grb::utils::iterators"
				$runner ${TEST_BIN_DIR}/adapterIterator_${MODE}_${BACKEND} &> ${TEST_OUT_DIR}/adapterIterator_${MODE}_${BACKEND}_${P}_${T}.log
				head -1 ${TEST_OUT_DIR}/adapterIterator_${MODE}_${BACKEND}_${P}_${T}.log
				grep 'Test OK' ${TEST_OUT_DIR}/adapterIterator_${MODE}_${BACKEND}_${P}_${T}.log || echo "Test FAILED"
				echo " "

				# test buildMatrix and factory first, as other unit tests depend on them

				echo ">>>      [x]           [ ]       Testing building a matrix via input iterators"
				echo "                                 both sequentially and in parallel"
				$runner ${TEST_BIN_DIR}/buildMatrixUnique_${MODE}_${BACKEND} &> ${TEST_OUT_DIR}/buildMatrixUnique_${MODE}_${BACKEND}_${P}_${T}.log
				head -1 ${TEST_OUT_DIR}/buildMatrixUnique_${MODE}_${BACKEND}_${P}_${T}.log
				grep 'Test OK' ${TEST_OUT_DIR}/buildMatrixUnique_${MODE}_${BACKEND}_${P}_${T}.log || echo "Test FAILED"
				echo " "

				echo ">>>      [x]           [ ]       Testing grb::factories."
				$runner ${TEST_BIN_DIR}/factories_${MODE}_${BACKEND} &> ${TEST_OUT_DIR}/factories_${MODE}_${BACKEND}_${P}_${T}
				head -1 ${TEST_OUT_DIR}/factories_${MODE}_${BACKEND}_${P}_${T}
				grep 'Test OK' ${TEST_OUT_DIR}/factories_${MODE}_${BACKEND}_${P}_${T} || echo "Test FAILED"
				echo " "

				# order of unit tests below here should not matter / matter less

				echo ">>>      [x]           [ ]       Testing grb::id on vectors and matrices"
				$runner ${TEST_BIN_DIR}/id_${MODE}_${BACKEND} &> ${TEST_OUT_DIR}/id_${MODE}_${BACKEND}_${P}_${T}.log
				head -1 ${TEST_OUT_DIR}/id_${MODE}_${BACKEND}_${P}_${T}.log
				grep 'Test OK' ${TEST_OUT_DIR}/id_${MODE}_${BACKEND}_${P}_${T}.log || echo "Test FAILED"
				echo " "

				if [ "$BACKEND" = "bsp1d" ] || [ "$BACKEND" = "hybrid" ]; then
					echo ">>>      [x]           [ ]       Testing grb::id on distributed vectors and matrices"
					$runner ${TEST_BIN_DIR}/id_distributed_${MODE}_${BACKEND} &> ${TEST_OUT_DIR}/id_distributed_${MODE}_${BACKEND}_${P}_${T}.log
					head -1 ${TEST_OUT_DIR}/id_distributed_${MODE}_${BACKEND}_${P}_${T}.log
					grep 'Test OK' ${TEST_OUT_DIR}/id_distributed_${MODE}_${BACKEND}_${P}_${T}.log || echo "Test FAILED"
					echo " "
				fi

				echo ">>>      [x]           [ ]       Testing grb::capacity, grb::resize, and default"
				echo "                                 and explicit capacities set during container"
				echo "                                 construction"
				$runner ${TEST_BIN_DIR}/capacity_${MODE}_${BACKEND} 5230 &> ${TEST_OUT_DIR}/capacity_${MODE}_${BACKEND}_${P}_${T}.log
				head -1 ${TEST_OUT_DIR}/capacity_${MODE}_${BACKEND}_${P}_${T}.log
				grep 'Test OK' ${TEST_OUT_DIR}/capacity_${MODE}_${BACKEND}_${P}_${T}.log || echo "Test FAILED"
				echo " "

				echo ">>>      [x]           [ ]       Testing grb::set on vectors of doubles of size"
				echo "                                 1 000 000."
				$runner ${TEST_BIN_DIR}/set_${MODE}_${BACKEND} 1000000 &> ${TEST_OUT_DIR}/set_${MODE}_${BACKEND}_${P}_${T}.log
				head -1 ${TEST_OUT_DIR}/set_${MODE}_${BACKEND}_${P}_${T}.log
				grep 'Test OK' ${TEST_OUT_DIR}/set_${MODE}_${BACKEND}_${P}_${T}.log || echo "Test FAILED"
				echo " "

				echo ">>>      [x]           [ ]       Testing the grb::pinnedVector on fundamental and"
				echo "                                 non-fundamental value types."
				$runner ${TEST_BIN_DIR}/pinnedVector_${MODE}_${BACKEND} &> ${TEST_OUT_DIR}/pinnedVector_${MODE}_${BACKEND}_${P}_${T}.log
				head -1 ${TEST_OUT_DIR}/pinnedVector_${MODE}_${BACKEND}_${P}_${T}.log
				grep 'Test OK' ${TEST_OUT_DIR}/pinnedVector_${MODE}_${BACKEND}_${P}_${T}.log || echo "Test FAILED"
				echo " "

				echo ">>>      [x]           [ ]       Testing grb::eWiseApply using (+,0) on vectors"
				echo "                                 of doubles of size 14."
				$runner ${TEST_BIN_DIR}/ewiseapply_${MODE}_${BACKEND} 14 &> ${TEST_OUT_DIR}/ewiseapply_small_${MODE}_${BACKEND}_${P}_${T}
				head -1 ${TEST_OUT_DIR}/ewiseapply_small_${MODE}_${BACKEND}_${P}_${T}
				grep 'Test OK' ${TEST_OUT_DIR}/ewiseapply_small_${MODE}_${BACKEND}_${P}_${T} || echo "Test FAILED"
				echo " "

				echo ">>>      [x]           [ ]       Testing grb::eWiseApply using (+,0) on vectors"
				echo "                                 of doubles of size 100."
				$runner ${TEST_BIN_DIR}/ewiseapply_${MODE}_${BACKEND} 100 &> ${TEST_OUT_DIR}/ewiseapply_${MODE}_${BACKEND}_${P}_${T}
				head -1 ${TEST_OUT_DIR}/ewiseapply_${MODE}_${BACKEND}_${P}_${T}
				grep 'Test OK' ${TEST_OUT_DIR}/ewiseapply_${MODE}_${BACKEND}_${P}_${T} || echo "Test FAILED"
				echo " "

				echo ">>>      [x]           [ ]       Testing grb::eWiseApply using (+,0) on vectors"
				echo "                                 of doubles of size 10 000 000."
				$runner ${TEST_BIN_DIR}/ewiseapply_${MODE}_${BACKEND} 10000000 &> ${TEST_OUT_DIR}/ewiseapply_large_${MODE}_${BACKEND}_${P}_${T}
				head -1 ${TEST_OUT_DIR}/ewiseapply_large_${MODE}_${BACKEND}_${P}_${T}
				grep 'Test OK' ${TEST_OUT_DIR}/ewiseapply_large_${MODE}_${BACKEND}_${P}_${T} || echo "Test FAILED"
				echo " "

				echo ">>>      [x]           [x]       Testing grb::foldl and grb::foldr reducing dense"
				echo "                                 vectors into scalars using operators and monoids."
				$runner ${TEST_BIN_DIR}/fold_to_scalar_${MODE}_${BACKEND} ${P} &> ${TEST_OUT_DIR}/fold_to_scalar_${MODE}_${BACKEND}_${P}_${T}.log
				head -1 ${TEST_OUT_DIR}/fold_to_scalar_${MODE}_${BACKEND}_${P}_${T}.log
				grep 'Test OK' ${TEST_OUT_DIR}/fold_to_scalar_${MODE}_${BACKEND}_${P}_${T}.log || echo "Test FAILED"
				echo " "

				echo ">>>      [x]           [ ]       Testing grb::dot on two vectors of doubles and"
				echo "                                 ints of size 1874."
				$runner ${TEST_BIN_DIR}/dot_${MODE}_${BACKEND} 1874 &> ${TEST_OUT_DIR}/dot_${MODE}_${BACKEND}_${P}_${T}
				head -1 ${TEST_OUT_DIR}/dot_${MODE}_${BACKEND}_${P}_${T}
				grep 'Test OK' ${TEST_OUT_DIR}/dot_${MODE}_${BACKEND}_${P}_${T} || echo "Test FAILED"
				echo " "

				echo ">>>      [x]           [ ]       Testing grb::dot on two vectors of doubles and"
				echo "                                 ints of size 10 000 000."
				$runner ${TEST_BIN_DIR}/dot_${MODE}_${BACKEND} 10000000 &> ${TEST_OUT_DIR}/dot_large_${MODE}_${BACKEND}_${P}_${T}
				head -1 ${TEST_OUT_DIR}/dot_large_${MODE}_${BACKEND}_${P}_${T}
				grep 'Test OK' ${TEST_OUT_DIR}/dot_large_${MODE}_${BACKEND}_${P}_${T} || echo "Test FAILED"
				echo " "

				echo ">>>      [x]           [ ]       Testing std::swap on two vectors of doubles of"
				echo "                                 size 100."
				$runner ${TEST_BIN_DIR}/swapVector_${MODE}_${BACKEND} 100 &> ${TEST_OUT_DIR}/swapVector_${MODE}_${BACKEND}_${P}_${T}
				head -1 ${TEST_OUT_DIR}/swapVector_${MODE}_${BACKEND}_${P}_${T}
				grep 'Test OK' ${TEST_OUT_DIR}/swapVector_${MODE}_${BACKEND}_${P}_${T} || echo "Test FAILED"
				echo " "

				echo ">>>      [x]           [ ]       Testing std::move on two vectors of doubles of"
				echo "                                 size 100."
				$runner ${TEST_BIN_DIR}/moveVector_${MODE}_${BACKEND} 100 &> ${TEST_OUT_DIR}/moveVector_${MODE}_${BACKEND}_${P}_${T}
				head -1 ${TEST_OUT_DIR}/moveVector_${MODE}_${BACKEND}_${P}_${T}
				grep 'Test OK' ${TEST_OUT_DIR}/moveVector_${MODE}_${BACKEND}_${P}_${T} || echo "Test FAILED"
				echo " "

				echo ">>>      [x]           [ ]       Testing std::move on two vectors of doubles of"
				echo "                                 size 100."
				$runner ${TEST_BIN_DIR}/moveMatrix_${MODE}_${BACKEND} 100 &> ${TEST_OUT_DIR}/moveMatrix_${MODE}_${BACKEND}_${P}_${T}
				head -1 ${TEST_OUT_DIR}/moveMatrix_${MODE}_${BACKEND}_${P}_${T}
				grep 'Test OK' ${TEST_OUT_DIR}/moveMatrix_${MODE}_${BACKEND}_${P}_${T} || echo "Test FAILED"
				echo " "

				echo ">>>      [x]           [ ]       Testing std::vector of thirteen GraphBLAS"
				echo "                                 vectors of unsigned chars of sizes 100 and 50."
				$runner ${TEST_BIN_DIR}/stdVector_${MODE}_${BACKEND} 100 &> ${TEST_OUT_DIR}/stdVector_${MODE}_${BACKEND}_${P}_${T}
				head -1 ${TEST_OUT_DIR}/stdVector_${MODE}_${BACKEND}_${P}_${T}
				grep 'Test OK' ${TEST_OUT_DIR}/stdVector_${MODE}_${BACKEND}_${P}_${T} || echo "Test FAILED"
				echo " "

				echo ">>>      [x]           [ ]       Testing std::vector of thirteen GraphBLAS"
				echo "                                 matrices of unsigned chars of various sizes."
				$runner ${TEST_BIN_DIR}/stdMatrix_${MODE}_${BACKEND} 100 &> ${TEST_OUT_DIR}/stdMatrix_${MODE}_${BACKEND}_${P}_${T}
				head -1 ${TEST_OUT_DIR}/stdMatrix_${MODE}_${BACKEND}_${P}_${T}
				grep 'Test OK' ${TEST_OUT_DIR}/stdMatrix_${MODE}_${BACKEND}_${P}_${T} || echo "Test FAILED"
				echo " "

				echo ">>>      [x]           [ ]       Testing grb::Vector's copy-constructor on a"
				echo "                                 vector of doubles of size 100."
				$runner ${TEST_BIN_DIR}/copyVector_${MODE}_${BACKEND} 100 &> ${TEST_OUT_DIR}/copyVector_${MODE}_${BACKEND}_${P}_${T}
				head -1 ${TEST_OUT_DIR}/copyVector_${MODE}_${BACKEND}_${P}_${T}
				grep 'Test OK' ${TEST_OUT_DIR}/copyVector_${MODE}_${BACKEND}_${P}_${T} || echo "Test FAILED"
				echo " "

				echo ">>>      [x]           [ ]       Testing grb::Vector's copy-constructor on a"
				echo "                                 vector of doubles of size 10 000 000."
				$runner ${TEST_BIN_DIR}/copyVector_${MODE}_${BACKEND} 10000000 &> ${TEST_OUT_DIR}/copyVector_large_${MODE}_${BACKEND}_${P}_${T}
				head -1 ${TEST_OUT_DIR}/copyVector_large_${MODE}_${BACKEND}_${P}_${T}
				grep 'Test OK' ${TEST_OUT_DIR}/copyVector_large_${MODE}_${BACKEND}_${P}_${T} || echo "Test FAILED"
				echo " "

				echo ">>>      [x]           [ ]       Testing grb::Matrix's output-iterators on"
				echo "                                 square matrices of size 15 and 1 000 000."
				$runner ${TEST_BIN_DIR}/matrixIterator_${MODE}_${BACKEND} 1000000 2> ${TEST_OUT_DIR}/matrixIterator_${MODE}_${BACKEND}_${P}_${T}.err 1> ${TEST_OUT_DIR}/matrixIterator_${MODE}_${BACKEND}_${P}_${T}.log
				head -1 ${TEST_OUT_DIR}/matrixIterator_${MODE}_${BACKEND}_${P}_${T}.log
				grep 'Test OK' ${TEST_OUT_DIR}/matrixIterator_${MODE}_${BACKEND}_${P}_${T}.log || echo "Test FAILED"
				echo " "

				echo ">>>      [x]           [ ]       Testing double-assignment of ALP/GraphBLAS containers, i.e.,"
				echo "                                 assigning one container another one (a=b), twice in a row."
				$runner ${TEST_BIN_DIR}/doubleAssign_${MODE}_${BACKEND} 1337 &> ${TEST_OUT_DIR}/doubleAssign_${MODE}_${BACKEND}_${P}_${T}.log
				head -1 ${TEST_OUT_DIR}/doubleAssign_${MODE}_${BACKEND}_${P}_${T}.log
				grep -i 'test ok' ${TEST_OUT_DIR}/doubleAssign_${MODE}_${BACKEND}_${P}_${T}.log || echo "Test FAILED"
				echo " "

				echo ">>>      [x]           [ ]       Testing copy and move constructors and assignment"
				echo "                                 of the const_iterator of grb::Vector< double > of"
				echo "                                 length 10 000 000."
				$runner ${TEST_BIN_DIR}/copyAndAssignVectorIterator_${MODE}_${BACKEND} 10000000 &> ${TEST_OUT_DIR}/copyAndAssignVectorIterator_${MODE}_${BACKEND}_${P}_${T}.log
				head -1 ${TEST_OUT_DIR}/copyAndAssignVectorIterator_${MODE}_${BACKEND}_${P}_${T}.log
				grep 'Test OK' ${TEST_OUT_DIR}/copyAndAssignVectorIterator_${MODE}_${BACKEND}_${P}_${T}.log || echo "Test FAILED"
				echo " "

				echo ">>>      [x]           [ ]       Testing grb::eWiseMul on a vector of"
				echo "                                 doubles of size 100."
				$runner ${TEST_BIN_DIR}/eWiseMul_${MODE}_${BACKEND} 100 &> ${TEST_OUT_DIR}/eWiseMul_${MODE}_${BACKEND}_${P}_${T}
				head -1 ${TEST_OUT_DIR}/eWiseMul_${MODE}_${BACKEND}_${P}_${T}
				grep 'Test OK' ${TEST_OUT_DIR}/eWiseMul_${MODE}_${BACKEND}_${P}_${T} || echo "Test FAILED"
				echo " "

				echo ">>>      [x]           [ ]       Testing grb::eWiseMul on a vector of"
				echo "                                 doubles of size 100002."
				$runner ${TEST_BIN_DIR}/eWiseMul_${MODE}_${BACKEND} 100002 &> ${TEST_OUT_DIR}/eWiseMul_large_${MODE}_${BACKEND}_${P}_${T}
				head -1 ${TEST_OUT_DIR}/eWiseMul_large_${MODE}_${BACKEND}_${P}_${T}
				grep 'Test OK' ${TEST_OUT_DIR}/eWiseMul_large_${MODE}_${BACKEND}_${P}_${T} || echo "Test FAILED"
				echo " "

				echo ">>>      [x]           [ ]       Testing grb::eWiseMulAdd on a vector of"
				echo "                                 doubles of size 7 000 000."
				$runner ${TEST_BIN_DIR}/masked_muladd_${MODE}_${BACKEND} 7000000 &> ${TEST_OUT_DIR}/masked_muladd_large_${MODE}_${BACKEND}_${P}_${T}
				head -1 ${TEST_OUT_DIR}/masked_muladd_large_${MODE}_${BACKEND}_${P}_${T}
				grep 'Test OK' ${TEST_OUT_DIR}/masked_muladd_large_${MODE}_${BACKEND}_${P}_${T} || echo "Test FAILED"
				echo " "

				echo ">>>      [x]           [ ]       Testing grb::eWiseMulAdd on a vector of"
				echo "                                 doubles of size 10 000 000."
				$runner ${TEST_BIN_DIR}/muladd_${MODE}_${BACKEND} 10000000 &> ${TEST_OUT_DIR}/muladd_large_${MODE}_${BACKEND}_${P}_${T}
				head -1 ${TEST_OUT_DIR}/muladd_large_${MODE}_${BACKEND}_${P}_${T}
				grep 'Test OK' ${TEST_OUT_DIR}/muladd_large_${MODE}_${BACKEND}_${P}_${T} || echo "Test FAILED"
				echo " "

				echo ">>>      [x]           [ ]       Testing grb::buildVector and"
				echo "                                 grb::buildVectorUnique"
				$runner ${TEST_BIN_DIR}/buildVector_${MODE}_${BACKEND} &> ${TEST_OUT_DIR}/buildVector_${MODE}_${BACKEND}_${P}_${T}.log
				head -1 ${TEST_OUT_DIR}/buildVector_${MODE}_${BACKEND}_${P}_${T}.log
				grep 'Test OK' ${TEST_OUT_DIR}/buildVector_${MODE}_${BACKEND}_${P}_${T}.log || echo "Test FAILED"
				echo " "

				echo ">>>      [x]           [ ]       Testing grb::Vector( initializer_list ) constructor"
				$runner ${TEST_BIN_DIR}/vectorFromListConstructor_${MODE}_${BACKEND} &> ${TEST_OUT_DIR}/vectorFromListConstructor_${MODE}_${BACKEND}_${P}_${T}.log
				head -1 ${TEST_OUT_DIR}/vectorFromListConstructor_${MODE}_${BACKEND}_${P}_${T}.log
				grep 'Test OK' ${TEST_OUT_DIR}/vectorFromListConstructor_${MODE}_${BACKEND}_${P}_${T}.log || echo "Test FAILED"
				echo " "

				echo ">>>      [x]           [ ]       Testing grb::vectorToMatrixConverter"
				$runner ${TEST_BIN_DIR}/vectorToMatrix_${MODE}_${BACKEND} &> ${TEST_OUT_DIR}/vectorToMatrix_${MODE}_${BACKEND}_${P}_${T}.log
				head -1 ${TEST_OUT_DIR}/vectorToMatrix_${MODE}_${BACKEND}_${P}_${T}.log
				grep 'Test OK' ${TEST_OUT_DIR}/vectorToMatrix_${MODE}_${BACKEND}_${P}_${T}.log || echo "Test FAILED"
				echo " "

				echo ">>>      [x]           [ ]       Testing grb::clear on a 1M by 1M matrix of"
				echo "                                 doubles"
				$runner ${TEST_BIN_DIR}/clearMatrix_${MODE}_${BACKEND} 10000000 &> ${TEST_OUT_DIR}/clearMatrix_${MODE}_${BACKEND}_${P}_${T}.log
				head -1 ${TEST_OUT_DIR}/clearMatrix_${MODE}_${BACKEND}_${P}_${T}.log
				grep 'Test OK' ${TEST_OUT_DIR}/clearMatrix_${MODE}_${BACKEND}_${P}_${T}.log || echo "Test FAILED"
				echo " "

				echo ">>>      [x]           [ ]       Testing double-masked grb::vxm and grb::mxv"
				echo "                                 on a mock red-black Gauss Seidel on west0497."
				if [ -f ${INPUT_DIR}/west0497.mtx ]; then
					$runner ${TEST_BIN_DIR}/RBGaussSeidel_${MODE}_${BACKEND} ${INPUT_DIR}/west0497.mtx &> ${TEST_OUT_DIR}/RBGaussSeidel_${MODE}_${BACKEND}_${P}_${T}
					head -1 ${TEST_OUT_DIR}/RBGaussSeidel_${MODE}_${BACKEND}_${P}_${T}
					grep 'Test OK' ${TEST_OUT_DIR}/RBGaussSeidel_${MODE}_${BACKEND}_${P}_${T} || echo "Test FAILED"
				else
					echo "Test DISABLED: west0497.mtx was not found. To enable, please provide ${INPUT_DIR}/west0497.mtx"
				fi
				echo " "

				echo ">>>      [x]           [ ]       Testing grb::argmin"
				$runner ${TEST_BIN_DIR}/argmin_${MODE}_${BACKEND} 2> ${TEST_OUT_DIR}/argmin_${MODE}_${BACKEND}_${P}_${T}.err 1> ${TEST_OUT_DIR}/argmin_${MODE}_${BACKEND}_${P}_${T}.log
				head -1 ${TEST_OUT_DIR}/argmin_${MODE}_${BACKEND}_${P}_${T}.log
				grep "Test OK" ${TEST_OUT_DIR}/argmin_${MODE}_${BACKEND}_${P}_${T}.log || echo "Test FAILED"
				echo " "

				echo ">>>      [x]           [ ]       Testing grb::argmax"
				$runner ${TEST_BIN_DIR}/argmax_${MODE}_${BACKEND} 2> ${TEST_OUT_DIR}/argmax_${MODE}_${BACKEND}_${P}_${T}.err 1> ${TEST_OUT_DIR}/argmax_${MODE}_${BACKEND}_${P}_${T}.log
				head -1 ${TEST_OUT_DIR}/argmax_${MODE}_${BACKEND}_${P}_${T}.log
				grep "Test OK" ${TEST_OUT_DIR}/argmax_${MODE}_${BACKEND}_${P}_${T}.log || echo "Test FAILED"
				echo " "

				echo ">>>      [x]           [ ]       Testing grb::set (matrices)"
				$runner ${TEST_BIN_DIR}/matrixSet_${MODE}_${BACKEND} 2> ${TEST_OUT_DIR}/matrixSet_${MODE}_${BACKEND}_${P}_${T}.err 1> ${TEST_OUT_DIR}/matrixSet_${MODE}_${BACKEND}_${P}_${T}.log
				head -1 ${TEST_OUT_DIR}/matrixSet_${MODE}_${BACKEND}_${P}_${T}.log
				echo "Test OK" ${TEST_OUT_DIR}/matrixSet_${MODE}_${BACKEND}_${P}_${T}.log || echo "Test FAILED"
				echo " "

<<<<<<< HEAD
				echo ">>>      [x]           [ ]       Testing grb::set (matrix, value)"
				$runner ${TEST_BIN_DIR}/setMatrixValue_${MODE}_${BACKEND} 2> ${TEST_OUT_DIR}/setMatrixValue_${MODE}_${BACKEND}_${P}_${T}.err 1> ${TEST_OUT_DIR}/setMatrixValue_${MODE}_${BACKEND}_${P}_${T}.log
				head -1 ${TEST_OUT_DIR}/setMatrixValue_${MODE}_${BACKEND}_${P}_${T}.log
				echo "Test OK" ${TEST_OUT_DIR}/setMatrixValue_${MODE}_${BACKEND}_${P}_${T}.log || echo "Test FAILED"
=======
				echo ">>>      [x]           [ ]       Testing grb::foldl+r (scalar, matrix, [mask], monoid)"
				$runner ${TEST_BIN_DIR}/fold_matrix_to_scalar_${MODE}_${BACKEND} 2> ${TEST_OUT_DIR}/fold_matrix_to_scalar_${MODE}_${BACKEND}_${P}_${T}.err 1> ${TEST_OUT_DIR}/fold_matrix_to_scalar_${MODE}_${BACKEND}_${P}_${T}.log
				head -1 ${TEST_OUT_DIR}/fold_matrix_to_scalar_${MODE}_${BACKEND}_${P}_${T}.log
				echo "Test OK" ${TEST_OUT_DIR}/fold_matrix_to_scalar_${MODE}_${BACKEND}_${P}_${T}.log || echo "Test FAILED"
>>>>>>> 9cb03936
				echo " "

				echo ">>>      [x]           [ ]       Tests the \`level-0' grb::collectives"
				echo "Functional test executable: ${TEST_BIN_DIR}/collectives_blas0_${MODE}_${BACKEND}"
				$runner ${TEST_BIN_DIR}/collectives_blas0_${MODE}_${BACKEND} ${P} &> ${TEST_OUT_DIR}/collectives_blas0_${MODE}_${BACKEND}_${P}_${T}.log
				grep 'Test OK' ${TEST_OUT_DIR}/collectives_blas0_${MODE}_${BACKEND}_${P}_${T}.log || echo "Test FAILED"
				echo " "

				if [ -f ${INPUT_DIR}/west0497.mtx ]; then
					echo ">>>      [x]           [ ]       Testing the spmv (y=Ax) on west0497, using dense vectors"
					$runner ${TEST_BIN_DIR}/dense_spmv_${MODE}_${BACKEND} ${INPUT_DIR}/west0497.mtx direct 1 1 1 &> ${TEST_OUT_DIR}/dense_spmv_${MODE}_${BACKEND}_Ax_${P}_${T}.log
					head -1 ${TEST_OUT_DIR}/dense_spmv_${MODE}_${BACKEND}_Ax_${P}_${T}.log
					if grep -q 'Test OK' ${TEST_OUT_DIR}/dense_spmv_${MODE}_${BACKEND}_Ax_${P}_${T}.log; then
						echo 'Test OK'
					else
						echo 'Test FAILED'
					fi
					echo " "

					echo ">>>      [x]           [ ]       Testing the spmv (y=A^Tx) on west0497, using dense vectors"
					$runner ${TEST_BIN_DIR}/dense_spmv_${MODE}_${BACKEND} ${INPUT_DIR}/west0497.mtx direct 2 1 1 &> ${TEST_OUT_DIR}/dense_spmv_${MODE}_${BACKEND}_ATx_${P}_${T}.log
					head -1 ${TEST_OUT_DIR}/dense_spmv_${MODE}_${BACKEND}_ATx_${P}_${T}.log
					if grep -q 'Test OK' ${TEST_OUT_DIR}/dense_spmv_${MODE}_${BACKEND}_ATx_${P}_${T}.log; then
						echo 'Test OK'
					else
						echo 'Test FAILED'
					fi
					echo " "

					echo ">>>      [x]           [ ]       Testing the spmv (y=xA) on west0497, using dense vectors"
					$runner ${TEST_BIN_DIR}/dense_spmv_${MODE}_${BACKEND} ${INPUT_DIR}/west0497.mtx direct 3 1 1 &> ${TEST_OUT_DIR}/dense_spmv_${MODE}_${BACKEND}_xA_${P}_${T}.log
					head -1 ${TEST_OUT_DIR}/dense_spmv_${MODE}_${BACKEND}_xA_${P}_${T}.log
					if grep -q 'Test OK' ${TEST_OUT_DIR}/dense_spmv_${MODE}_${BACKEND}_xA_${P}_${T}.log; then
						echo 'Test OK'
					else
						echo 'Test FAILED'
					fi
					echo " "

					echo ">>>      [x]           [ ]       Testing the spmv (y=xA^T) on west0497, using dense vectors"
					$runner ${TEST_BIN_DIR}/dense_spmv_${MODE}_${BACKEND} ${INPUT_DIR}/west0497.mtx direct 4 1 1 &> ${TEST_OUT_DIR}/dense_spmv_${MODE}_${BACKEND}_xAT_${P}_${T}.log
					head -1 ${TEST_OUT_DIR}/dense_spmv_${MODE}_${BACKEND}_xAT_${P}_${T}.log
					if grep -q 'Test OK' ${TEST_OUT_DIR}/dense_spmv_${MODE}_${BACKEND}_xAT_${P}_${T}.log; then
						echo 'Test OK'
					else
						echo 'Test FAILED'
					fi
					echo " "
				else
					echo "Test DISABLED: ${INPUT_DIR}/west0497.mtx was not found. To enabled, please provide the dataset."
				fi

				echo ">>>      [x]           [ ]       Testing BLAS1 functions on empty vectors"
				$runner ${TEST_BIN_DIR}/emptyVector_${MODE}_${BACKEND} &> ${TEST_OUT_DIR}/emptyVector_${MODE}_${BACKEND}_${P}_${T}.log
				head -1 ${TEST_OUT_DIR}/emptyVector_${MODE}_${BACKEND}_${P}_${T}.log
				grep -i "test ok" ${TEST_OUT_DIR}/emptyVector_${MODE}_${BACKEND}_${P}_${T}.log || echo "Test FAILED"
				echo " "

				echo ">>>      [x]           [ ]       Testing matrix times vector using the number (+,*)"
				echo "                                 semiring over integers on a diagonal 15x15 matrix. Each"
				echo "                                 of the 15 output elements are computed element-by-element"
				echo "                                 using masked operations. The implementation should keep"
				echo "                                 both the mask and the output vector sparse. In this test,"
				echo "                                 the in_place variant is also tested-- there, also the"
				echo "                                 input vector shall be sparse."
				$runner ${TEST_BIN_DIR}/sparse_mxv_${MODE}_${BACKEND} &> ${TEST_OUT_DIR}/sparse_mxv_${MODE}_${BACKEND}_${P}_${T}.log
				head -1 ${TEST_OUT_DIR}/sparse_mxv_${MODE}_${BACKEND}_${P}_${T}.log
				grep -i 'test ok' ${TEST_OUT_DIR}/sparse_mxv_${MODE}_${BACKEND}_${P}_${T}.log || echo "Test FAILED"
				echo " "

				echo ">>>      [x]           [ ]       Testing matrix times vector using the number (+,*)"
				echo "                                 semiring over integers on a 10x10 matrix. The input vector"
				echo "                                 is sparse. Each of y=Ax, y=A^Tx, y=xA, and y=xA^T is"
				echo "                                 tested in turn. The implementation should result in a"
				echo "                                 sparse output vector."
				echo "Functional test executable: ${TEST_BIN_DIR}/sparse_vxm_${MODE}_${BACKEND}"
				$runner ${TEST_BIN_DIR}/sparse_vxm_${MODE}_${BACKEND} 10 1 1 1 &> ${TEST_OUT_DIR}/sparse_vxm_${MODE}_${BACKEND}_${P}_${T}_10_1.log
				$runner ${TEST_BIN_DIR}/sparse_vxm_${MODE}_${BACKEND} 10 2 1 1 &> ${TEST_OUT_DIR}/sparse_vxm_${MODE}_${BACKEND}_${P}_${T}_10_2.log
				$runner ${TEST_BIN_DIR}/sparse_vxm_${MODE}_${BACKEND} 10 3 1 1 &> ${TEST_OUT_DIR}/sparse_vxm_${MODE}_${BACKEND}_${P}_${T}_10_3.log
				$runner ${TEST_BIN_DIR}/sparse_vxm_${MODE}_${BACKEND} 10 4 1 1 &> ${TEST_OUT_DIR}/sparse_vxm_${MODE}_${BACKEND}_${P}_${T}_10_4.log
				(grep -i "Test failed" ${TEST_OUT_DIR}/sparse_vxm_${MODE}_${BACKEND}_${P}_${T}_10_?.log) ||
					(grep -i "Test OK" ${TEST_OUT_DIR}/sparse_vxm_${MODE}_${BACKEND}_${P}_${T}_10_?.log) ||
					echo "Test FAILED"
				echo " "

				echo ">>>      [x]           [ ]       Testing matrix times vector using the number (+,*)"
				echo "                                 semiring over integers on a 1000x1000 matrix. The"
				echo "                                 input vector is sparse. Each of y=Ax, y=A^Tx, y=xA,"
				echo "                                 and y=xA^T is tested in turn. The implementation"
				echo "                                 should result in a sparse output vector."
				echo "Functional test executable: ${TEST_BIN_DIR}/sparse_vxm_${MODE}_${BACKEND}"
				$runner ${TEST_BIN_DIR}/sparse_vxm_${MODE}_${BACKEND} 1000 1 1 1 &> ${TEST_OUT_DIR}/sparse_vxm_${MODE}_${BACKEND}_${P}_${T}_1000_1.log
				$runner ${TEST_BIN_DIR}/sparse_vxm_${MODE}_${BACKEND} 1000 2 1 1 &> ${TEST_OUT_DIR}/sparse_vxm_${MODE}_${BACKEND}_${P}_${T}_1000_2.log
				$runner ${TEST_BIN_DIR}/sparse_vxm_${MODE}_${BACKEND} 1000 3 1 1 &> ${TEST_OUT_DIR}/sparse_vxm_${MODE}_${BACKEND}_${P}_${T}_1000_3.log
				$runner ${TEST_BIN_DIR}/sparse_vxm_${MODE}_${BACKEND} 1000 4 1 1 &> ${TEST_OUT_DIR}/sparse_vxm_${MODE}_${BACKEND}_${P}_${T}_1000_4.log
				(grep -i "Test failed" ${TEST_OUT_DIR}/sparse_vxm_${MODE}_${BACKEND}_${P}_${T}_1000_?.log) ||
					(grep -i "Test OK" ${TEST_OUT_DIR}/sparse_vxm_${MODE}_${BACKEND}_${P}_${T}_1000_?.log) ||
					echo "Test FAILED"
				echo " "

				echo ">>>      [x]           [ ]       Testing dense vector times matrix using the double (+,*)"
				echo "                                 semiring where matrix elements are doubles and vector"
				echo "                                 elements ints. The input matrix is taken from west0497."
				echo " "
				if [ -f ${INPUT_DIR}/west0497.mtx ]; then
					$runner ${TEST_BIN_DIR}/vxm_${MODE}_${BACKEND} ${INPUT_DIR}/west0497.mtx &> ${TEST_OUT_DIR}/vxm_${MODE}_${BACKEND}_${P}_${T}.west0497
					head -1 ${TEST_OUT_DIR}/vxm_${MODE}_${BACKEND}_${P}_${T}.west0497
					grep 'Test OK' ${TEST_OUT_DIR}/vxm_${MODE}_${BACKEND}_${P}_${T}.west0497 || echo "Test FAILED"
				else
					echo "Test DISABLED: west0497.mtx was not found. To enable, please provide ${INPUT_DIR}/west0497.mtx"
				fi
				echo " "

				echo ">>>      [x]           [ ]       Testing matrix times dense vector using the double (+,*)"
				echo "                                 semiring where matrix elements are doubles and vector"
				echo "                                 elements ints. The input matrix is taken from west0497."
				echo " "
				if [ -f ${INPUT_DIR}/west0497.mtx ]; then
					$runner ${TEST_BIN_DIR}/mxv_${MODE}_${BACKEND} ${INPUT_DIR}/west0497.mtx &> ${TEST_OUT_DIR}/mxv_${MODE}_${BACKEND}_${P}_${T}.west0497
					head -1 ${TEST_OUT_DIR}/mxv_${MODE}_${BACKEND}_${P}_${T}.west0497
					grep 'Test OK' ${TEST_OUT_DIR}/mxv_${MODE}_${BACKEND}_${P}_${T}.west0497 || echo "Test FAILED"
				else
					echo "Test DISABLED: west0497.mtx was not found. To enable, please provide ${INPUT_DIR}/west0497.mtx"
				fi
				echo " "

				echo ">>>      [x]           [ ]       Testing grb::wait on small inputs"
				$runner ${TEST_BIN_DIR}/wait_${MODE}_${BACKEND} &> ${TEST_OUT_DIR}/wait_${MODE}_${BACKEND}_${P}_${T}.log
				head -1 ${TEST_OUT_DIR}/wait_${MODE}_${BACKEND}_${P}_${T}.log
				grep 'Test OK' ${TEST_OUT_DIR}/wait_${MODE}_${BACKEND}_${P}_${T}.log || echo "Test FAILED"
				echo " "

				echo ">>>      [x]           [ ]       Testing grb::wait on large inputs"
				$runner ${TEST_BIN_DIR}/wait_${MODE}_${BACKEND} 11733 &> ${TEST_OUT_DIR}/wait_large_${MODE}_${BACKEND}_${P}_${T}.log
				head -1 ${TEST_OUT_DIR}/wait_large_${MODE}_${BACKEND}_${P}_${T}.log
				grep 'Test OK' ${TEST_OUT_DIR}/wait_large_${MODE}_${BACKEND}_${P}_${T}.log || echo "Test FAILED"
				echo " "

				echo ">>>      [x]           [ ]       Testing grb::eWiseApply using + on matrices"
				$runner ${TEST_BIN_DIR}/eWiseApply_matrix_${MODE}_${BACKEND} &> ${TEST_OUT_DIR}/eWiseApply_matrix_${MODE}_${BACKEND}_${P}_${T}
				head -1 ${TEST_OUT_DIR}/eWiseApply_matrix_${MODE}_${BACKEND}_${P}_${T}
				grep 'Test OK' ${TEST_OUT_DIR}/eWiseApply_matrix_${MODE}_${BACKEND}_${P}_${T} || echo "Test FAILED"
				echo " "

				echo ">>>      [x]           [ ]       Testing grb::eWiseLambda (matrices)"
				$runner ${TEST_BIN_DIR}/eWiseMatrix_${MODE}_${BACKEND} &> ${TEST_OUT_DIR}/eWiseMatrix_${MODE}_${BACKEND}_${P}_${T}.log
				head -1 ${TEST_OUT_DIR}/eWiseMatrix_${MODE}_${BACKEND}_${P}_${T}.log
				grep 'Test OK' ${TEST_OUT_DIR}/eWiseMatrix_${MODE}_${BACKEND}_${P}_${T}.log || echo "Test FAILED"
				echo " "

				echo ">>>      [x]           [ ]       Testing grb::zip on two vectors of doubles and"
				echo "                                 ints of size 10 000 000."
				$runner ${TEST_BIN_DIR}/zip_${MODE}_${BACKEND} 10000000 &> ${TEST_OUT_DIR}/zip_large_${MODE}_${BACKEND}_${P}_${T}
				head -1 ${TEST_OUT_DIR}/zip_large_${MODE}_${BACKEND}_${P}_${T}
				grep 'Test OK' ${TEST_OUT_DIR}/zip_large_${MODE}_${BACKEND}_${P}_${T} || echo "Test FAILED"
				echo " "

				echo ">>>      [x]           [ ]       Testing grb::select on matrices of integers and of size 3"
				$runner ${TEST_BIN_DIR}/selectMatrix_${MODE}_${BACKEND} 3 &> ${TEST_OUT_DIR}/selectMatrix_${MODE}_${BACKEND}_${P}_${T}_3
				head -1 ${TEST_OUT_DIR}/selectMatrix_${MODE}_${BACKEND}_${P}_${T}_3
				grep 'Test OK' ${TEST_OUT_DIR}/selectMatrix_${MODE}_${BACKEND}_${P}_${T}_3 || echo "Test FAILED"
				echo " "

				echo ">>>      [x]           [ ]       Testing grb::select on matrices of integers and of size 5'000"
				$runner ${TEST_BIN_DIR}/selectMatrix_${MODE}_${BACKEND} 5000 &> ${TEST_OUT_DIR}/selectMatrix_${MODE}_${BACKEND}_${P}_${T}
				head -1 ${TEST_OUT_DIR}/selectMatrix_${MODE}_${BACKEND}_${P}_${T}
				grep 'Test OK' ${TEST_OUT_DIR}/selectMatrix_${MODE}_${BACKEND}_${P}_${T} || echo "Test FAILED"
				echo " "

				echo ">>>      [x]           [ ]       Testing copy-constructor of square pattern matrices"
				echo "                                 of size 1003."
				$runner ${TEST_BIN_DIR}/copyVoidMatrices_${MODE}_${BACKEND} 1003 &> ${TEST_OUT_DIR}/copyVoidMatrices_${MODE}_${BACKEND}_${P}_${T}
				head -1 ${TEST_OUT_DIR}/copyVoidMatrices_${MODE}_${BACKEND}_${P}_${T}
				grep 'Test OK' ${TEST_OUT_DIR}/copyVoidMatrices_${MODE}_${BACKEND}_${P}_${T} || echo "Test FAILED"
				echo " "

				if [ "$BACKEND" = "bsp1d" ] || [ "$BACKEND" = "hybrid" ]; then
					echo "Additional standardised unit tests not yet supported for the ${BACKEND} backend."
					echo
					continue
				fi

				echo ">>>      [x]           [ ]       Testing BLAS3 grb::mxm (unmasked) on simple matrices"
				echo "                                 of size 100 x 100 using the (+,*) semiring over"
				echo "                                 doubles"
				$runner ${TEST_BIN_DIR}/mxm_${MODE}_${BACKEND} &> ${TEST_OUT_DIR}/mxm_${MODE}_${BACKEND}_${P}_${T}.log
				head -1 ${TEST_OUT_DIR}/mxm_${MODE}_${BACKEND}_${P}_${T}.log
				grep 'Test OK' ${TEST_OUT_DIR}/mxm_${MODE}_${BACKEND}_${P}_${T}.log || echo "Test FAILED"
				echo " "

				echo ">>>      [x]           [ ]       Testing grb::eWiseLambda on a small matrix"
				$runner ${TEST_BIN_DIR}/eWiseLambda_${MODE}_${BACKEND} &> ${TEST_OUT_DIR}/eWiseLambda_${MODE}_${BACKEND}_${P}_${T}.log
				head -1 ${TEST_OUT_DIR}/eWiseLambda_${MODE}_${BACKEND}_${P}_${T}.log
				grep 'Test OK' ${TEST_OUT_DIR}/eWiseLambda_${MODE}_${BACKEND}_${P}_${T}.log || echo "Test FAILED"
				echo " "

				echo ">>>      [x]           [ ]       Testing grb::outer on a small matrix"
				$runner ${TEST_BIN_DIR}/outer_${MODE}_${BACKEND} &> ${TEST_OUT_DIR}/outer_${MODE}_${BACKEND}_${P}_${T}.log
				head -1 ${TEST_OUT_DIR}/outer_${MODE}_${BACKEND}_${P}_${T}.log
				grep 'Test OK' ${TEST_OUT_DIR}/outer_${MODE}_${BACKEND}_${P}_${T}.log || echo "Test FAILED"
				echo " "

				echo ">>>      [x]           [ ]       Testing vector times matrix using the normal (+,*)"
				echo "                                 semiring over integers on a diagonal matrix"
				echo " "
				$runner ${TEST_BIN_DIR}/vmx_${MODE}_${BACKEND} 2> ${TEST_OUT_DIR}/vmx_${MODE}_${BACKEND}_${P}_${T}.err 1> ${TEST_OUT_DIR}/vmx_${MODE}_${BACKEND}_${P}_${T}.log
				head -1 ${TEST_OUT_DIR}/vmx_${MODE}_${BACKEND}_${P}_${T}.log
				grep 'Test OK' ${TEST_OUT_DIR}/vmx_${MODE}_${BACKEND}_${P}_${T}.log || echo "Test FAILED"
				echo " "

				echo ">>>      [x]           [ ]       Testing vector times matrix using a (*,+) semiring over"
				echo "                                 doubles on a diagonal matrix"
				echo " "
				$runner ${TEST_BIN_DIR}/vmxa_${MODE}_${BACKEND} 2> ${TEST_OUT_DIR}/vmxa_${MODE}_${BACKEND}_${P}_${T}.err 1> ${TEST_OUT_DIR}/vmxa_${MODE}_${BACKEND}_${P}_${T}.log
				head -1 ${TEST_OUT_DIR}/vmxa_${MODE}_${BACKEND}_${P}_${T}.log
				grep 'Test OK' ${TEST_OUT_DIR}/vmxa_${MODE}_${BACKEND}_${P}_${T}.log || echo "Test FAILED"
				echo " "

				echo ">>>      [x]           [ ]       Testing vector times matrix using the number (+,*)"
				echo "                                 semiring over integers on a diagonal 15x15 matrix. Each"
				echo "                                 of the 15 output elements are computed, like the above"
				echo "                                 test, by masked operations. Instead of one element per"
				echo "                                 mask, this mask will have two elements. One element is"
				echo "                                 fixed to 3. All 14 combinations are tested. The in_place"
				echo "                                 specifier is tested as well."
				$runner ${TEST_BIN_DIR}/masked_vxm_${MODE}_${BACKEND} &> ${TEST_OUT_DIR}/masked_vxm_${MODE}_${BACKEND}_${P}_${T}.log
				head -1 ${TEST_OUT_DIR}/masked_vxm_${MODE}_${BACKEND}_${P}_${T}.log
				grep -i 'test ok' ${TEST_OUT_DIR}/masked_vxm_${MODE}_${BACKEND}_${P}_${T}.log || echo "Test FAILED"
				echo " "

				echo ">>>      [x]           [ ]       Testing matrix times vector using the number (+,*)"
				echo "                                 semiring over integers on a diagonal 15x15 matrix--"
				echo "                                 apart from mxv instead of vxm, this is the same test"
				echo "                                 as the above."
				$runner ${TEST_BIN_DIR}/masked_mxv_${MODE}_${BACKEND} &> ${TEST_OUT_DIR}/masked_mxv_${MODE}_${BACKEND}_${P}_${T}.log
				head -1 ${TEST_OUT_DIR}/masked_mxv_${MODE}_${BACKEND}_${P}_${T}.log
				grep -i 'test ok' ${TEST_OUT_DIR}/masked_mxv_${MODE}_${BACKEND}_${P}_${T}.log || echo "Test FAILED"
				echo " "

				echo ">>>      [x]           [ ]       Testing the spy algorithm on west0497. While perhaps not a pure unit"
				echo "                                 test, this test naturally hits uncommon border cases and hence is"
				echo "                                 retained within the unit test suite."
				if [ -f ${INPUT_DIR}/west0497.mtx ]; then
					$runner ${TEST_BIN_DIR}/spy_${MODE}_${BACKEND} ${INPUT_DIR}/west0497.mtx &> ${TEST_OUT_DIR}/spy_${MODE}_${BACKEND}_${P}_${T}.log
					head -1 ${TEST_OUT_DIR}/spy_${MODE}_${BACKEND}_${P}_${T}.log
					if grep -q 'Test OK' ${TEST_OUT_DIR}/spy_${MODE}_${BACKEND}_${P}_${T}.log; then
						if grep 'Spy matrix' ${TEST_OUT_DIR}/spy_${MODE}_${BACKEND}_${P}_${T}.log | cut -d' ' -f9 | grep -q 315; then
							echo 'Test OK'
						else
							echo 'Verification FAILED'
							echo 'Test FAILED'
						fi
					else
						echo 'Test FAILED'
					fi
				else
					echo "Test DISABLED: west0497.mtx was not found. To enable, please provide ${INPUT_DIR}/west0497.mtx"
				fi
				echo " "

				echo ">>>      [x]           [ ]       Testing Launcher and Benchmarker, AUTOMATIC mode."
				test_name=launch_benchmark_auto_${MODE}_${BACKEND}
				test_log=${TEST_OUT_DIR}/${test_name}_${P}_${T}.log
				$runner ${TEST_BIN_DIR}/${test_name} &> ${test_log}
				head -1 ${test_log}
				grep -i 'Test OK' ${test_log} || echo "Test FAILED"
				echo " "

				#if [ "$BACKEND" = "reference_omp" ]; then
				#	echo "Additional standardised unit tests not yet supported for the ${BACKEND} backend"
				#	echo
				#	continue
				#fi

				#none here: all unit tests are operational for reference_omp

				if [ "$BACKEND" = "bsp1d" ] || [ "$BACKEND" = "hybrid" ]; then
					echo ">>>      [x]           [ ]       Testing Launcher and Benchmarker, FROM_MPI mode for distributed backends."
					test_name=launch_benchmark_frommpi_manual_${MODE}_${BACKEND}
					test_log=${TEST_OUT_DIR}/launch_benchmark_frommpi_${MODE}_${BACKEND}_${P}_${T}.log
					$runner ${TEST_BIN_DIR}/${test_name} &> ${test_log}
					head -1 ${test_log}
					grep -i 'Test OK' ${test_log} || echo "Test FAILED"
					echo " "
				else
					echo ">>>      [x]           [ ]       Testing Launcher and Benchmarker, MANUAL mode for shared-memory backends."
					test_log=${TEST_OUT_DIR}/launch_benchmark_manual_${MODE}_${BACKEND}_${P}_${T}.log
					$runner ${TEST_BIN_DIR}/launch_benchmark_frommpi_manual_${MODE}_${BACKEND} localhost 77770 1 0 &> ${test_log}
					head -1 ${test_log}
					grep -i 'Test OK' ${test_log} || echo "Test FAILED"
					echo " "
				fi

			done

		done

		if [ "$BACKEND" = "bsp1d" ] || [ "$BACKEND" = "hybrid" ]; then
			echo ">>>      [x]           [ ]       Testing Launcher and Benchmarker, MANUAL mode for distributed backends."
			test_name=launch_benchmark_frommpi_manual_${MODE}_${BACKEND}
			test_log=${TEST_OUT_DIR}/launch_benchmark_manual_${MODE}_${BACKEND}.log
			bash -c "${MANUALRUN} ${TEST_BIN_DIR}/${test_name} localhost 77770 4 0 &> ${test_log}.0 & \
				${MANUALRUN} ${TEST_BIN_DIR}/${test_name} localhost 77770 4 3 &> ${test_log}.3 & \
				${MANUALRUN} ${TEST_BIN_DIR}/${test_name} localhost 77770 4 1 &> ${test_log}.1 & \
				${MANUALRUN} ${TEST_BIN_DIR}/${test_name} localhost 77770 4 2 &> ${test_log}.2 & \
				wait"
			head -1 ${test_log}.0
			(grep -q 'Test OK' ${test_log}.1 && grep -q 'Test OK' ${test_log}.2 && grep -q 'Test OK' ${test_log}.3 \
				&& grep -q 'Test OK' ${test_log}.0 && printf "Test OK.\n\n") || (printf "Test FAILED.\n\n")
		fi

		if [ "$BACKEND" = "bsp1d" ]; then
			echo "Additional unit tests for the BSP1D backend:"
			echo " "
			echo ">>>      [x]           [ ]       Testing BSP1D distribution for a vector of size 100 000"
			echo " "
			${TEST_BIN_DIR}/distribution_bsp1d_${MODE}

			echo ">>>      [x]           [ ]       Testing BSP1D distribution for an identity matrix of size"
			echo "                                 7777 x 7777. The test evaluates whether the internal data"
			echo "                                 structures match the BSP1D distribution"
			echo " "
			${TEST_BIN_DIR}/distribution_matrix_bsp1d_${MODE} 7777

			echo ">>>      [x]           [ ]       Testing dense vector times matrix using the double (+,*)"
			echo "                                 semiring where matrix elements are doubles and vector"
			echo "                                 elements ints. The input matrix is taken from west0497."
			if [ -f ${INPUT_DIR}/west0497.mtx ]; then
				${LPFRUN} -np 1 ${TEST_BIN_DIR}/vxm_${MODE}_bsp1d ${INPUT_DIR}/west0497.mtx &> ${TEST_OUT_DIR}/vxm_${MODE}_bsp1d.west0497.P1
				${LPFRUN} -np 2 ${TEST_BIN_DIR}/vxm_${MODE}_bsp1d ${INPUT_DIR}/west0497.mtx &> ${TEST_OUT_DIR}/vxm_${MODE}_bsp1d.west0497.P2
				${LPFRUN} -np 3 ${TEST_BIN_DIR}/vxm_${MODE}_bsp1d ${INPUT_DIR}/west0497.mtx &> ${TEST_OUT_DIR}/vxm_${MODE}_bsp1d.west0497.P3
				${LPFRUN} -np 4 ${TEST_BIN_DIR}/vxm_${MODE}_bsp1d ${INPUT_DIR}/west0497.mtx &> ${TEST_OUT_DIR}/vxm_${MODE}_bsp1d.west0497.P4
				head -1 ${TEST_OUT_DIR}/vxm_${MODE}_bsp1d.west0497.P4
				if [[ ! -f ${TEST_OUT_DIR}/vxm_${MODE}_reference_1_1.west0497 ]]; then
					# if golden output file not present, materialize it
					${TEST_BIN_DIR}/vxm_${MODE}_reference ${INPUT_DIR}/west0497.mtx &> ${TEST_OUT_DIR}/vxm_${MODE}_reference_1_1.west0497
					head -1 ${TEST_OUT_DIR}/vxm_${MODE}_reference_1_1.west0497
					grep 'Test OK' ${TEST_OUT_DIR}/vxm_${MODE}_reference_1_1.west0497 || echo "Test FAILED"
				fi
				(grep -q 'Test OK' ${TEST_OUT_DIR}/vxm_${MODE}_reference_1_1.west0497 && grep -q 'Test OK' ${TEST_OUT_DIR}/vxm_${MODE}_bsp1d.west0497.P1 && grep -q 'Test OK' ${TEST_OUT_DIR}/vxm_${MODE}_bsp1d.west0497.P2 && grep -q 'Test OK' ${TEST_OUT_DIR}/vxm_${MODE}_bsp1d.west0497.P3 && grep -q 'Test OK' ${TEST_OUT_DIR}/vxm_${MODE}_bsp1d.west0497.P4 && printf "Test OK.\n") || printf "Test FAILED.\n"
				cat ${TEST_OUT_DIR}/vxm_${MODE}_reference_1_1.west0497 | grep '^[0-9][0-9]* [ ]*[-]*[0-9]' | sort -n > ${TEST_OUT_DIR}/vxm_${MODE}.west0497.chk
				cat ${TEST_OUT_DIR}/vxm_${MODE}_bsp1d.west0497.P1 | grep '^[0-9][0-9]* [ ]*[-]*[0-9]' | sort -n  > ${TEST_OUT_DIR}/vxm_${MODE}_bsp1d.west0497.P1.chk
				cat ${TEST_OUT_DIR}/vxm_${MODE}_bsp1d.west0497.P2 | grep '^[0-9][0-9]* [ ]*[-]*[0-9]' | sort -n  > ${TEST_OUT_DIR}/vxm_${MODE}_bsp1d.west0497.P2.chk
				cat ${TEST_OUT_DIR}/vxm_${MODE}_bsp1d.west0497.P3 | grep '^[0-9][0-9]* [ ]*[-]*[0-9]' | sort -n  > ${TEST_OUT_DIR}/vxm_${MODE}_bsp1d.west0497.P3.chk
				cat ${TEST_OUT_DIR}/vxm_${MODE}_bsp1d.west0497.P4 | grep '^[0-9][0-9]* [ ]*[-]*[0-9]' | sort -n  > ${TEST_OUT_DIR}/vxm_${MODE}_bsp1d.west0497.P4.chk
				(diff -q ${TEST_OUT_DIR}/vxm_${MODE}_bsp1d.west0497.P1.chk ${TEST_OUT_DIR}/vxm_${MODE}.west0497.chk && printf "Verification (1 to serial) OK.\n") || printf "Verification (1 to serial) FAILED.\n"
				(diff -q ${TEST_OUT_DIR}/vxm_${MODE}_bsp1d.west0497.P1.chk ${TEST_OUT_DIR}/vxm_${MODE}_bsp1d.west0497.P2.chk && printf "Verification (1 to 2) OK.\n") || printf "Verification (1 to 2) FAILED.\n"
				(diff -q ${TEST_OUT_DIR}/vxm_${MODE}_bsp1d.west0497.P1.chk ${TEST_OUT_DIR}/vxm_${MODE}_bsp1d.west0497.P3.chk && printf "Verification (1 to 3) OK.\n") || printf "Verification (1 to 3) FAILED.\n"
				(diff -q ${TEST_OUT_DIR}/vxm_${MODE}_bsp1d.west0497.P1.chk ${TEST_OUT_DIR}/vxm_${MODE}_bsp1d.west0497.P4.chk && printf "Verification (1 to 4) OK.\n\n") || printf "Verification (1 to 4) FAILED.\n\n"
			else
				echo "Test DISABLED: west0497.mtx was not found. To enable, please provide ${INPUT_DIR}/west0497.mtx"
			fi
			echo " "

			echo ">>>      [x]           [ ]       Testing matrix times dense vector using the double (+,*)"
			echo "                                 semiring where matrix elements are doubles and vector"
			echo "                                 elements ints. The input matrix is taken from west0497."
			echo " "
			if [ -f ${INPUT_DIR}/west0497.mtx ]; then
				${LPFRUN} -np 1 ${TEST_BIN_DIR}/mxv_${MODE}_bsp1d ${INPUT_DIR}/west0497.mtx &> ${TEST_OUT_DIR}/mxv_${MODE}_bsp1d.west0497.P1
				${LPFRUN} -np 2 ${TEST_BIN_DIR}/mxv_${MODE}_bsp1d ${INPUT_DIR}/west0497.mtx &> ${TEST_OUT_DIR}/mxv_${MODE}_bsp1d.west0497.P2
				${LPFRUN} -np 3 ${TEST_BIN_DIR}/mxv_${MODE}_bsp1d ${INPUT_DIR}/west0497.mtx &> ${TEST_OUT_DIR}/mxv_${MODE}_bsp1d.west0497.P3
				${LPFRUN} -np 4 ${TEST_BIN_DIR}/mxv_${MODE}_bsp1d ${INPUT_DIR}/west0497.mtx &> ${TEST_OUT_DIR}/mxv_${MODE}_bsp1d.west0497.P4
				head -1 ${TEST_OUT_DIR}/mxv_${MODE}_bsp1d.west0497.P4
				if [[ ! -f ${TEST_OUT_DIR}/mxv_${MODE}_reference_1_1.west0497 ]]; then
					# if golden output file not present, materialize it
					${TEST_BIN_DIR}/mxv_${MODE}_reference ${INPUT_DIR}/west0497.mtx &> ${TEST_OUT_DIR}/mxv_${MODE}_reference_1_1.west0497
					head -1 ${TEST_OUT_DIR}/mxv_${MODE}_reference_1_1.west0497
					grep 'Test OK' ${TEST_OUT_DIR}/mxv_${MODE}_reference_1_1.west0497 || echo "Test FAILED"
				fi
				(grep -q 'Test OK' ${TEST_OUT_DIR}/mxv_${MODE}_reference_1_1.west0497 && grep -q 'Test OK' ${TEST_OUT_DIR}/mxv_${MODE}_bsp1d.west0497.P1 && grep -q 'Test OK' ${TEST_OUT_DIR}/mxv_${MODE}_bsp1d.west0497.P2 && grep -q 'Test OK' ${TEST_OUT_DIR}/mxv_${MODE}_bsp1d.west0497.P3 && grep -q 'Test OK' ${TEST_OUT_DIR}/mxv_${MODE}_bsp1d.west0497.P4 && printf "Test OK.\n") || printf "Test FAILED.\n"
				cat ${TEST_OUT_DIR}/mxv_${MODE}_reference_1_1.west0497 | grep '^[0-9][0-9]* [ ]*[-]*[0-9]' | sort -n > ${TEST_OUT_DIR}/mxv_${MODE}.west0497.chk
				cat ${TEST_OUT_DIR}/mxv_${MODE}_bsp1d.west0497.P1 | grep '^[0-9][0-9]* [ ]*[-]*[0-9]' | sort -n  > ${TEST_OUT_DIR}/mxv_${MODE}_bsp1d.west0497.P1.chk
				cat ${TEST_OUT_DIR}/mxv_${MODE}_bsp1d.west0497.P2 | grep '^[0-9][0-9]* [ ]*[-]*[0-9]' | sort -n  > ${TEST_OUT_DIR}/mxv_${MODE}_bsp1d.west0497.P2.chk
				cat ${TEST_OUT_DIR}/mxv_${MODE}_bsp1d.west0497.P3 | grep '^[0-9][0-9]* [ ]*[-]*[0-9]' | sort -n  > ${TEST_OUT_DIR}/mxv_${MODE}_bsp1d.west0497.P3.chk
				cat ${TEST_OUT_DIR}/mxv_${MODE}_bsp1d.west0497.P4 | grep '^[0-9][0-9]* [ ]*[-]*[0-9]' | sort -n  > ${TEST_OUT_DIR}/mxv_${MODE}_bsp1d.west0497.P4.chk
				(diff -q ${TEST_OUT_DIR}/mxv_${MODE}_bsp1d.west0497.P1.chk ${TEST_OUT_DIR}/mxv_${MODE}.west0497.chk && printf "Verification (1 to serial) OK.\n") || printf "Verification (1 to serial) FAILED.\n"
				(diff -q ${TEST_OUT_DIR}/mxv_${MODE}_bsp1d.west0497.P1.chk ${TEST_OUT_DIR}/mxv_${MODE}_bsp1d.west0497.P2.chk && printf "Verification (1 to 2) OK.\n") || printf "Verification (1 to 2) FAILED.\n"
				(diff -q ${TEST_OUT_DIR}/mxv_${MODE}_bsp1d.west0497.P1.chk ${TEST_OUT_DIR}/mxv_${MODE}_bsp1d.west0497.P3.chk && printf "Verification (1 to 3) OK.\n") || printf "Verification (1 to 3) FAILED.\n"
				(diff -q ${TEST_OUT_DIR}/mxv_${MODE}_bsp1d.west0497.P1.chk ${TEST_OUT_DIR}/mxv_${MODE}_bsp1d.west0497.P4.chk && printf "Verification (1 to 4) OK.\n\n") || printf "Verification (1 to 4) FAILED.\n\n"
			else
				echo "Test DISABLED: west0497.mtx was not found. To enable, please provide ${INPUT_DIR}/west0497.mtx"
			fi
			echo " "

			echo ">>>      [x]           [ ]       Testing BSP1D distribution."
			echo " "
			${LPFRUN} -np 1 ${TEST_BIN_DIR}/distribution_${MODE}
		fi
	done

	echo ">>>      [x]           [ ]       Testing threadlocal storage, parallel, double values,"
	echo "                                 including checks for const-correctness."
	echo " "
	${TEST_BIN_DIR}/thread_local_storage_${MODE}

done

echo
echo "*****************************************************************************************"
echo "All unit tests done."
echo " "
<|MERGE_RESOLUTION|>--- conflicted
+++ resolved
@@ -455,17 +455,16 @@
 				echo "Test OK" ${TEST_OUT_DIR}/matrixSet_${MODE}_${BACKEND}_${P}_${T}.log || echo "Test FAILED"
 				echo " "
 
-<<<<<<< HEAD
 				echo ">>>      [x]           [ ]       Testing grb::set (matrix, value)"
 				$runner ${TEST_BIN_DIR}/setMatrixValue_${MODE}_${BACKEND} 2> ${TEST_OUT_DIR}/setMatrixValue_${MODE}_${BACKEND}_${P}_${T}.err 1> ${TEST_OUT_DIR}/setMatrixValue_${MODE}_${BACKEND}_${P}_${T}.log
 				head -1 ${TEST_OUT_DIR}/setMatrixValue_${MODE}_${BACKEND}_${P}_${T}.log
 				echo "Test OK" ${TEST_OUT_DIR}/setMatrixValue_${MODE}_${BACKEND}_${P}_${T}.log || echo "Test FAILED"
-=======
+				echo " "
+
 				echo ">>>      [x]           [ ]       Testing grb::foldl+r (scalar, matrix, [mask], monoid)"
 				$runner ${TEST_BIN_DIR}/fold_matrix_to_scalar_${MODE}_${BACKEND} 2> ${TEST_OUT_DIR}/fold_matrix_to_scalar_${MODE}_${BACKEND}_${P}_${T}.err 1> ${TEST_OUT_DIR}/fold_matrix_to_scalar_${MODE}_${BACKEND}_${P}_${T}.log
 				head -1 ${TEST_OUT_DIR}/fold_matrix_to_scalar_${MODE}_${BACKEND}_${P}_${T}.log
 				echo "Test OK" ${TEST_OUT_DIR}/fold_matrix_to_scalar_${MODE}_${BACKEND}_${P}_${T}.log || echo "Test FAILED"
->>>>>>> 9cb03936
 				echo " "
 
 				echo ">>>      [x]           [ ]       Tests the \`level-0' grb::collectives"
