
/*
 *   Copyright 2021 Huawei Technologies Co., Ltd.
 *
 * Licensed under the Apache License, Version 2.0 (the "License");
 * you may not use this file except in compliance with the License.
 * You may obtain a copy of the License at
 *
 *     http://www.apache.org/licenses/LICENSE-2.0
 *
 * Unless required by applicable law or agreed to in writing, software
 * distributed under the License is distributed on an "AS IS" BASIS,
 * WITHOUT WARRANTIES OR CONDITIONS OF ANY KIND, either express or implied.
 * See the License for the specific language governing permissions and
 * limitations under the License.
 */

/*
 * @author A. N. Yzelman
 */

#if ! defined _H_GRB_REFERENCE_BLAS3 || defined _H_GRB_REFERENCE_OMP_BLAS3
#define _H_GRB_REFERENCE_BLAS3

#include <type_traits> //for std::enable_if

#include <graphblas/base/blas3.hpp>
#include <graphblas/utils/iterators/matrixVectorIterator.hpp>

#include "io.hpp"
#include "matrix.hpp"

#ifdef _H_GRB_REFERENCE_OMP_BLAS3
 #include <omp.h>
#endif

#define NO_CAST_ASSERT( x, y, z )                                              \
	static_assert( x,                                                          \
		"\n\n"                                                                 \
		"********************************************************************" \
		"********************************************************************" \
		"******************************\n"                                     \
		"*     ERROR      | " y " " z ".\n"                                    \
		"********************************************************************" \
		"********************************************************************" \
		"******************************\n"                                     \
		"* Possible fix 1 | Remove no_casting from the template parameters "   \
		"in this call to " y ".\n"                                             \
		"* Possible fix 2 | For all mismatches in the domains of input "       \
		"parameters and the semiring domains, as specified in the "            \
		"documentation of the function " y ", supply a container argument of " \
		"the expected type instead.\n"                                         \
		"* Possible fix 3 | Provide a compatible semiring where all domains "  \
		"match those of the container arguments, as specified in the "         \
		"documentation of the function " y ".\n"                               \
		"********************************************************************" \
		"********************************************************************" \
		"******************************\n" );

namespace grb {

	namespace internal {

		/**
		 * \internal general mxm implementation that all mxm variants refer to
		 */
		template<
			bool allow_void,
			Descriptor descr,
			class Monoid,
			class Operator,
			class MulMonoid,
			typename OutputType, typename InputType1, typename InputType2,
			typename RIT1, typename CIT1, typename NIT1,
			typename RIT2, typename CIT2, typename NIT2,
			typename RIT3, typename CIT3, typename NIT3
		>
		RC mxm_generic(
			Matrix< OutputType, reference, RIT1, CIT1, NIT1 > &C,
			const Matrix< InputType1, reference, RIT2, CIT2, NIT2 > &A,
			const Matrix< InputType2, reference, RIT3, CIT3, NIT3 > &B,
			const Operator &oper,
			const Monoid &monoid,
			const MulMonoid &mulMonoid,
			const Phase &phase,
			const typename std::enable_if<
				!grb::is_object< OutputType >::value &&
				!grb::is_object< InputType1 >::value &&
				!grb::is_object< InputType2 >::value &&
				grb::is_operator< Operator >::value &&
				grb::is_monoid< Monoid >::value,
			void >::type * const = nullptr
		) {
			static_assert( allow_void ||
				( !(
					std::is_same< InputType1, void >::value ||
					std::is_same< InputType2, void >::value
				) ),
				"grb::mxm_generic: the operator-monoid version of mxm cannot be "
				"used if either of the input matrices is a pattern matrix (of type "
				"void)"
			);

#ifdef _DEBUG
			std::cout << "In grb::internal::mxm_generic (reference, unmasked)\n";
#endif

			// get whether the matrices should be transposed prior to execution
			constexpr bool trans_left = descr & descriptors::transpose_left;
			constexpr bool trans_right = descr & descriptors::transpose_right;

			// get whether we are required to stick to CRS
			constexpr bool crs_only = descr & descriptors::force_row_major;

			// static checks
			static_assert( !(crs_only && trans_left), "Cannot (presently) transpose A "
				"and force the use of CRS" );
			static_assert( !(crs_only && trans_right), "Cannot (presently) transpose B "
				"and force the use of CRS" );

			// run-time checks
			const size_t m = grb::nrows( C );
			const size_t n = grb::ncols( C );
			const size_t m_A = !trans_left ? grb::nrows( A ) : grb::ncols( A );
			const size_t k = !trans_left ? grb::ncols( A ) : grb::nrows( A );
			const size_t k_B = !trans_right ? grb::nrows( B ) : grb::ncols( B );
			const size_t n_B = !trans_right ? grb::ncols( B ) : grb::nrows( B );
			assert( phase != TRY );

			if( m != m_A || k != k_B || n != n_B ) {
				return MISMATCH;
			}

			const auto &A_raw = !trans_left
				? internal::getCRS( A )
				: internal::getCCS( A );
			const auto &B_raw = !trans_right
				? internal::getCRS( B )
				: internal::getCCS( B );
			auto &C_raw = internal::getCRS( C );
			auto &CCS_raw = internal::getCCS( C );

			char * arr = nullptr;
			char * buf = nullptr;
			OutputType * valbuf = nullptr;
			internal::getMatrixBuffers( arr, buf, valbuf, 1, C );
			config::NonzeroIndexType * C_col_index = internal::template
				getReferenceBuffer< typename config::NonzeroIndexType >( n + 1 );

			// initialisations
			internal::Coordinates< reference > coors;
			coors.set( arr, false, buf, n );

			if( !crs_only ) {
#ifdef _H_GRB_REFERENCE_OMP_BLAS3
				#pragma omp parallel
				{
					size_t start, end;
					config::OMP::localRange( start, end, 0, n + 1 );
#else
					const size_t start = 0;
					const size_t end = n + 1;
#endif
					for( size_t j = start; j < end; ++j ) {
						CCS_raw.col_start[ j ] = 0;
					}
#ifdef _H_GRB_REFERENCE_OMP_BLAS3
				}
#endif
			}
			// end initialisations

			// symbolic phase (counting sort, step 1)
			size_t nzc = 0; // output nonzero count
			if( crs_only && phase == RESIZE ) {
				// we are using an auxialiary CRS that we cannot resize ourselves
				// instead, we update the offset array only
				C_raw.col_start[ 0 ] = 0;
			}
			// if crs_only, then the below implements its resize phase
			// if not crs_only, then the below is both crucial for the resize phase,
			// as well as for enabling the insertions of output values in the output CCS
			if( (crs_only && phase == RESIZE) || !crs_only ) {
				for( size_t i = 0; i < m; ++i ) {
					coors.clear();
					for( auto k = A_raw.col_start[ i ]; k < A_raw.col_start[ i + 1 ]; ++k ) {
						const size_t k_col = A_raw.row_index[ k ];
						for(
							auto l = B_raw.col_start[ k_col ];
							l < B_raw.col_start[ k_col + 1 ];
							++l
						) {
							const size_t l_col = B_raw.row_index[ l ];
							if( !coors.assign( l_col ) ) {
								(void) ++nzc;
								if( !crs_only ) {
									(void) ++CCS_raw.col_start[ l_col + 1 ];
								}
							}
						}
					}
					if( crs_only && phase == RESIZE ) {
						// we are using an auxialiary CRS that we cannot resize ourselves
						// instead, we update the offset array only
						C_raw.col_start[ i + 1 ] = nzc;
					}
				}
			}

			if( phase == RESIZE ) {
				if( !crs_only ) {
					// do final resize
					const RC ret = grb::resize( C, nzc );
					return ret;
				} else {
					// we are using an auxiliary CRS that we cannot resize
					// instead, we updated the offset array in the above and can now exit
					return SUCCESS;
				}
			}

			// computational phase
			assert( phase == EXECUTE );
			if( grb::capacity( C ) < nzc ) {
#ifdef _DEBUG
				std::cerr << "\t not enough capacity to execute requested operation\n";
#endif
				const RC clear_rc = grb::clear( C );
				if( clear_rc != SUCCESS ) {
					return PANIC;
				} else {
					return FAILED;
				}
			}

			// prefix sum for C_col_index,
			// set CCS_raw.col_start to all zero
#ifndef NDEBUG
			if( !crs_only ) {
				assert( CCS_raw.col_start[ 0 ] == 0 );
			}
#endif
			C_col_index[ 0 ] = 0;
			for( size_t j = 1; j < n; ++j ) {
				if( !crs_only ) {
					CCS_raw.col_start[ j + 1 ] += CCS_raw.col_start[ j ];
				}
				C_col_index[ j ] = 0;
			}
#ifndef NDEBUG
			if( !crs_only ) {
				assert( CCS_raw.col_start[ n ] == nzc );
			}
#endif

#ifndef NDEBUG
			const size_t old_nzc = nzc;
#endif
			// use previously computed CCS offset array to update CCS during the
			// computational phase
			nzc = 0;
			C_raw.col_start[ 0 ] = 0;
			for( size_t i = 0; i < m; ++i ) {
				coors.clear();
				for( auto k = A_raw.col_start[ i ]; k < A_raw.col_start[ i + 1 ]; ++k ) {
					const size_t k_col = A_raw.row_index[ k ];
					for( auto l = B_raw.col_start[ k_col ];
						l < B_raw.col_start[ k_col + 1 ];
						++l
					) {
						const size_t l_col = B_raw.row_index[ l ];
#ifdef _DEBUG
						std::cout << "\t A( " << i << ", " << k_col << " ) = "
							<< A_raw.getValue( k,
								mulMonoid.template getIdentity< typename Operator::D1 >() )
							<< " will be multiplied with B( " << k_col << ", " << l_col << " ) = "
							<< B_raw.getValue( l,
								mulMonoid.template getIdentity< typename Operator::D2 >() )
							<< " to accumulate into C( " << i << ", " << l_col << " )\n";
#endif
						if( !coors.assign( l_col ) ) {
							valbuf[ l_col ] = monoid.template getIdentity< OutputType >();
							(void) grb::apply( valbuf[ l_col ],
								A_raw.getValue( k,
									mulMonoid.template getIdentity< typename Operator::D1 >() ),
								B_raw.getValue( l,
									mulMonoid.template getIdentity< typename Operator::D2 >() ),
								oper );
						} else {
							OutputType temp = monoid.template getIdentity< OutputType >();
							(void) grb::apply( temp,
								A_raw.getValue( k,
									mulMonoid.template getIdentity< typename Operator::D1 >() ),
								B_raw.getValue( l,
									mulMonoid.template getIdentity< typename Operator::D2 >() ),
								oper );
							(void) grb::foldl( valbuf[ l_col ], temp, monoid.getOperator() );
						}
					}
				}
				for( size_t k = 0; k < coors.nonzeroes(); ++k ) {
					assert( nzc < old_nzc );
					const size_t j = coors.index( k );
					// update CRS
					C_raw.row_index[ nzc ] = j;
					C_raw.setValue( nzc, valbuf[ j ] );
					// update CCS
					if( !crs_only ) {
						const size_t CCS_index = C_col_index[ j ]++ + CCS_raw.col_start[ j ];
						CCS_raw.row_index[ CCS_index ] = i;
						CCS_raw.setValue( CCS_index, valbuf[ j ] );
					}
					// update count
					(void) ++nzc;
				}
				C_raw.col_start[ i + 1 ] = nzc;
			}

#ifndef NDEBUG
			if( !crs_only ) {
				for( size_t j = 0; j < n; ++j ) {
					assert( CCS_raw.col_start[ j + 1 ] - CCS_raw.col_start[ j ] ==
						C_col_index[ j ] );
				}
			}
			assert( nzc == old_nzc );
#endif

			// set final number of nonzeroes in output matrix
			internal::setCurrentNonzeroes( C, nzc );

			// done
			return SUCCESS;
		}

	} // end namespace grb::internal

	/**
	 * \internal grb::mxm, semiring version.
	 * Dispatches to internal::mxm_generic
	 */
	template<
		Descriptor descr = descriptors::no_operation,
		typename OutputType, typename InputType1, typename InputType2,
		typename RIT1, typename CIT1, typename NIT1,
		typename RIT2, typename CIT2, typename NIT2,
		typename RIT3, typename CIT3, typename NIT3,
		class Semiring
	>
	RC mxm(
		Matrix< OutputType, reference, RIT1, CIT1, NIT1 > &C,
		const Matrix< InputType1, reference, RIT2, CIT2, NIT2 > &A,
		const Matrix< InputType2, reference, RIT3, CIT3, NIT3 > &B,
		const Semiring &ring = Semiring(),
		const Phase &phase = EXECUTE,
		const typename std::enable_if<
			!grb::is_object< OutputType >::value &&
			!grb::is_object< InputType1 >::value &&
			!grb::is_object< InputType2 >::value &&
			grb::is_semiring< Semiring >::value,
		void >::type * const = nullptr
	) {
		// static checks
		NO_CAST_ASSERT( ( !(descr & descriptors::no_casting) ||
				std::is_same< typename Semiring::D1, InputType1 >::value
			), "grb::mxm",
			"called with a prefactor input matrix A that does not match the first "
			"domain of the given operator" );
		NO_CAST_ASSERT( ( !(descr & descriptors::no_casting) ||
				std::is_same< typename Semiring::D2, InputType2 >::value ), "grb::mxm",
			"called with a postfactor input matrix B that does not match the "
			"second domain of the given operator" );
		NO_CAST_ASSERT( ( !(descr & descriptors::no_casting) ||
				std::is_same< typename Semiring::D4, OutputType >::value
			), "grb::mxm",
			"called with an output matrix C that does not match the output domain "
			"of the given operator" );

#ifdef _DEBUG
		std::cout << "In grb::mxm (reference, unmasked, semiring)\n";
#endif

		return internal::mxm_generic< true, descr >(
			C, A, B,
			ring.getMultiplicativeOperator(),
			ring.getAdditiveMonoid(),
			ring.getMultiplicativeMonoid(),
			phase
		);
	}

	/**
	 * \internal mxm implementation with additive monoid and multiplicative operator
	 * Dispatches to internal::mxm_generic
	 */
	template<
		Descriptor descr = grb::descriptors::no_operation,
		typename OutputType, typename InputType1, typename InputType2,
		typename RIT1, typename CIT1, typename NIT1,
		typename RIT2, typename CIT2, typename NIT2,
		typename RIT3, typename CIT3, typename NIT3,
		class Operator, class Monoid
	>
	RC mxm(
		Matrix< OutputType, reference, RIT1, CIT1, NIT1 > &C,
		const Matrix< InputType1, reference, RIT2, CIT2, NIT2 > &A,
		const Matrix< InputType2, reference, RIT3, CIT3, NIT3 > &B,
		const Monoid &addM,
		const Operator &mulOp,
		const Phase &phase = EXECUTE,
		const typename std::enable_if<
			!grb::is_object< OutputType >::value &&
			!grb::is_object< InputType1 >::value &&
			!grb::is_object< InputType2 >::value &&
			grb::is_operator< Operator >::value &&
			grb::is_monoid< Monoid >::value,
		void >::type * const = nullptr
	) {
		// static checks
		NO_CAST_ASSERT( ( !(descr & descriptors::no_casting) ||
				std::is_same< typename Operator::D1, InputType1 >::value
			), "grb::mxm",
			"called with a prefactor input matrix A that does not match the first "
			"domain of the given multiplication operator" );
		NO_CAST_ASSERT( ( !(descr & descriptors::no_casting) ||
				std::is_same< typename Operator::D2, InputType2 >::value
			), "grb::mxm",
			"called with a postfactor input matrix B that does not match the first "
			"domain of the given multiplication operator" );
		NO_CAST_ASSERT( ( !(descr & descriptors::no_casting) ||
				std::is_same< typename Operator::D3, OutputType >::value ),
			"grb::mxm",
			"called with an output matrix C that does not match the output domain "
			"of the given multiplication operator" );
		NO_CAST_ASSERT( ( !(descr & descriptors::no_casting) ||
				std::is_same< typename Monoid::D1, typename Operator::D3 >::value
			), "grb::mxm",
			"the output domain of the multiplication operator does not match the "
			"first domain of the given addition monoid" );
		NO_CAST_ASSERT( ( !(descr & descriptors::no_casting) ||
				std::is_same< typename Monoid::D2, OutputType >::value
			), "grb::mxm",
			"the second domain of the given addition monoid does not match the "
			"type of the output matrix C" );
		NO_CAST_ASSERT( ( !(descr & descriptors::no_casting) ||
				std::is_same< typename Monoid::D3, OutputType >::value
			), "grb::mxm",
			"the output type of the given addition monoid does not match the type "
			"of the output matrix C" );
		static_assert( ( !(
				std::is_same< InputType1, void >::value ||
				std::is_same< InputType2, void >::value
			) ),
			"grb::mxm: the operator-monoid version of mxm cannot be used if either "
			"of the input matrices is a pattern matrix (of type void)" );

		return internal::mxm_generic< false, descr >(
			C, A, B, mulOp, addM, Monoid(), phase
		);
	}

	namespace internal {

		template<
			Descriptor descr = descriptors::no_operation,
			bool matrix_is_void,
			typename OutputType, typename InputType1,
			typename InputType2, typename InputType3,
			typename RIT, typename CIT, typename NIT,
			typename Coords
		>
		RC matrix_zip_generic(
			Matrix< OutputType, reference, RIT, CIT, NIT > &A,
			const Vector< InputType1, reference, Coords > &x,
			const Vector< InputType2, reference, Coords > &y,
			const Vector< InputType3, reference, Coords > &z,
			const Phase &phase
		) {
			assert( !(descr & descriptors::force_row_major) );
#ifdef _DEBUG
			std::cout << "In matrix_zip_generic (reference, vectors-to-matrix)\n";
#endif
			assert( phase != TRY );
			assert( nnz( x ) == nnz( y ) );
			assert( nnz( x ) == nnz( z ) );
			if( phase == RESIZE ) {
				return resize( A, nnz( x ) );
			}
			assert( phase == EXECUTE );
			const RC clear_rc = clear( A );
			if( nnz( x ) > capacity( A ) ) {
#ifdef _DEBUG
				std::cout << "\t output matrix did not have sufficient capacity to "
					<< "complete the requested computation\n";
#endif
				if( clear_rc == SUCCESS ) {
					return FAILED;
				} else {
					return PANIC;
				}
			} else if( clear_rc != SUCCESS ) {
				return clear_rc;
			}

			auto x_it = x.cbegin();
			auto y_it = y.cbegin();
			auto z_it = z.cbegin();
			const auto x_end = x.cend();
			const auto y_end = y.cend();
			const auto z_end = z.cend();
			const size_t nrows = grb::nrows( A );
			const size_t ncols = grb::ncols( A );
			const size_t nmins = nrows < ncols ? nrows : ncols;

			assert( grb::nnz( A ) == 0 );

			auto &crs = internal::getCRS( A );
			auto &ccs = internal::getCCS( A );
			auto * __restrict__ crs_offsets = crs.getOffsets();
			auto * __restrict__ crs_indices = crs.getIndices();
			auto * __restrict__ ccs_offsets = ccs.getOffsets();
			auto * __restrict__ ccs_indices = ccs.getIndices();
			auto * __restrict__ crs_values = crs.getValues();
			auto * __restrict__ ccs_values = ccs.getValues();

			RC ret = SUCCESS;

			// step 1: reset matrix storage

#ifdef _H_GRB_REFERENCE_OMP_BLAS3
			#pragma omp parallel
#endif
			{
				size_t start, end;
#ifdef _H_GRB_REFERENCE_OMP_BLAS3
				config::OMP::localRange( start, end, 0, nmins );
#else
				start = 0;
				end = nmins;
#endif
				for( size_t i = start; i < end; ++i ) {
					crs_offsets[ i ] = ccs_offsets[ i ] = 0;
				}
				assert( nrows >= nmins );
#ifdef _H_GRB_REFERENCE_OMP_BLAS3
				config::OMP::localRange( start, end, 0, nrows - nmins );
#else
				start = 0;
				end = nrows - nmins;
#endif
				for( size_t i = nmins + start; i < nmins + end; ++i ) {
					crs_offsets[ i ] = 0;
				}
				assert( ncols >= nmins );
#ifdef _H_GRB_REFERENCE_OMP_BLAS3
				config::OMP::localRange( start, end, 0, ncols - nmins );
#else
				start = 0;
				end = ncols - nmins;
#endif
				for( size_t i = nmins + start; i < nmins + end; ++i ) {
					ccs_offsets[ i ] = 0;
				}
			}

			// step 2: counting sort, phase one

			// TODO internal issue #64
			for( ; x_it != x_end; ++x_it ) {
				assert( x_it->second < nrows );
				(void) ++( crs_offsets[ x_it->second ] );
			}
			// TODO internal issue #64
			for( ; y_it != y_end; ++y_it ) {
				assert( y_it->second < ncols );
				(void) ++( ccs_offsets[ y_it->second ] );
			}

			// step 3: perform prefix-sum on row- and column-counts

#ifdef _H_GRB_REFERENCE_OMP_BLAS3
	#pragma omp parallel
	{
			const size_t T = omp_get_num_threads();
#else
			const size_t T = 1;
#endif
			assert( nmins > 0 );
			size_t start, end;
			config::OMP::localRange( start, end, 0, nmins );
			(void) ++start;
			for( size_t i = start; i < end; ++i ) {
				crs_offsets[ i ] += crs_offsets[ i - 1 ];
				ccs_offsets[ i ] += ccs_offsets[ i - 1 ];
			}
#ifdef _H_GRB_REFERENCE_OMP_BLAS3
			#pragma omp barrier
#endif
			assert( nrows >= nmins );
			config::OMP::localRange( start, end, 0, nrows - nmins );
			for( size_t i = nmins + start; i < nmins + end; ++i ) {
				crs_offsets[ i ] += crs_offsets[ i - 1 ];
			}
			assert( ncols >= nmins );
			config::OMP::localRange( start, end, 0, ncols - nmins );
			for( size_t i = nmins + start; i < nmins + end; ++i ) {
				ccs_offsets[ i ] += ccs_offsets[ i - 1 ];
			}
			assert( T > 0 );
			for( size_t k = T - 1; k > 0; --k ) {
				config::OMP::localRange( start, end, 0, nrows,
					config::CACHE_LINE_SIZE::value(), k, T
				);
				assert( start > 0 );
				// note: in the below, the end of the subloop is indeed nrows, not end(!)
				size_t subloop_start, subloop_end;
#ifdef _H_GRB_REFERENCE_OMP_BLAS3
				config::OMP::localRange( subloop_start, subloop_end, start, nrows );
				#pragma omp barrier
#else
				subloop_start = start;
				subloop_end = nrows;
#endif
				for( size_t i = subloop_start; i < subloop_end; ++i ) {
					crs_offsets[ i ] += crs_offsets[ start - 1 ];
				}
				config::OMP::localRange( start, end, 0, ncols,
					config::CACHE_LINE_SIZE::value(), k, T
				);
				assert( start > 0 );
				// note: in the below, the end of the subloop is indeed ncols, not end(!)
#ifdef _H_GRB_REFERENCE_OMP_BLAS3
				config::OMP::localRange( subloop_start, subloop_end, start, ncols );
#else
				subloop_start = start;
				subloop_end = ncols;
#endif
				for( size_t i = subloop_start; i < subloop_end; ++i ) {
					ccs_offsets[ i ] += ccs_offsets[ start - 1 ];
				}
			}
#ifdef _H_GRB_REFERENCE_OMP_BLAS3
	} // end parallel
#endif

			crs_offsets[ nrows ] = crs_offsets[ nrows - 1 ];
			ccs_offsets[ ncols ] = ccs_offsets[ ncols - 1 ];

			// step 4, check nonzero capacity
			assert( crs_offsets[ nrows ] == ccs_offsets[ ncols ] );
			if( internal::getNonzeroCapacity( A ) < crs_offsets[ nrows ] ) {
				return FAILED;
			}

			// step 5, counting sort, second and final ingestion phase
			x_it = x.cbegin();
			y_it = y.cbegin();
			// TODO internal issue #64
			for( ; x_it != x_end; ++x_it, ++y_it ) {
				if( ret == SUCCESS && x_it->first != y_it->first ) {
					ret = ILLEGAL;
				}
				if( !matrix_is_void && ret == SUCCESS && ( x_it->first != z_it->first ) ) {
					ret = ILLEGAL;
				}
				assert( x_it->second < nrows );
				assert( y_it->second < ncols );
				const size_t crs_pos = --( crs_offsets[ x_it->second ] );
				const size_t ccs_pos = --( ccs_offsets[ y_it->second ] );
				assert( crs_pos < crs_offsets[ nrows ] );
				assert( ccs_pos < ccs_offsets[ ncols ] );
				crs_indices[ crs_pos ] = y_it->second;
				ccs_indices[ ccs_pos ] = x_it->second;
				if( !matrix_is_void ) {
					crs_values[ crs_pos ] = ccs_values[ ccs_pos ] = z_it->second;
					(void) ++z_it;
				}
			}

			if( ret == SUCCESS ) {
				internal::setCurrentNonzeroes( A, crs_offsets[ nrows ] );
			}

			// check all inputs are handled
			assert( x_it == x_end );
			assert( y_it == y_end );
			if( !matrix_is_void ) {
				assert( z_it == z_end );
			} else {
				(void) z_end;
			}

			// finally, some (expensive) debug checks on the output matrix
			assert( crs_offsets[ nrows ] == ccs_offsets[ ncols ] );
#ifndef NDEBUG
			for( size_t j = 0; j < ncols; ++j ) {
				for( size_t k = ccs_offsets[ j ]; k < ccs_offsets[ j + 1 ]; ++k ) {
					assert( k < ccs_offsets[ ncols ] );
					assert( ccs_indices[ k ] < nrows );
				}
			}
			for( size_t i = 0; i < nrows; ++i ) {
				for( size_t k = crs_offsets[ i ]; k < crs_offsets[ i + 1 ]; ++k ) {
					assert( k < crs_offsets[ nrows ] );
					assert( crs_indices[ k ] < ncols );
				}
			}
#endif

			// done
			return ret;
		}

	} // namespace internal

	template<
		Descriptor descr = descriptors::no_operation,
		typename OutputType, typename InputType1,
		typename InputType2, typename InputType3,
		typename RIT, typename CIT, typename NIT,
		typename Coords
	>
	RC zip(
		Matrix< OutputType, reference, RIT, CIT, NIT > &A,
		const Vector< InputType1, reference, Coords > &x,
		const Vector< InputType2, reference, Coords > &y,
		const Vector< InputType3, reference, Coords > &z,
		const Phase &phase = EXECUTE
	) {
		static_assert( !(descr & descriptors::no_casting) ||
				std::is_integral< InputType1 >::value,
			"grb::zip (two vectors to matrix) called "
			"using non-integral left-hand vector elements" );
		static_assert( !(descr & descriptors::no_casting) ||
				std::is_integral< InputType2 >::value,
			"grb::zip (two vectors to matrix) called "
			"using non-integral right-hand vector elements" );
		static_assert( !(descr & descriptors::no_casting) ||
				std::is_same< OutputType, InputType3 >::value,
			"grb::zip (two vectors to matrix) called "
			"with differing vector nonzero and output matrix domains" );

		const size_t n = grb::size( x );
		const size_t nz = grb::nnz( x );
		const RC ret = grb::clear( A );
		if( ret != SUCCESS ) {
			return ret;
		}
		if( n != grb::size( y ) ) {
			return MISMATCH;
		}
		if( n != grb::size( z ) ) {
			return MISMATCH;
		}
		if( nz != grb::nnz( y ) ) {
			return ILLEGAL;
		}
		if( nz != grb::nnz( z ) ) {
			return ILLEGAL;
		}

		return internal::matrix_zip_generic< descr, false >( A, x, y, z, phase );
	}

	template<
		Descriptor descr = descriptors::no_operation,
		typename InputType1, typename InputType2,
		typename RIT, typename CIT, typename NIT,
		typename Coords
	>
	RC zip(
		Matrix< void, reference, RIT, CIT, NIT > &A,
		const Vector< InputType1, reference, Coords > &x,
		const Vector< InputType2, reference, Coords > &y,
		const Phase &phase = EXECUTE
	) {
		static_assert( !(descr & descriptors::no_casting) ||
				std::is_integral< InputType1 >::value,
			"grb::zip (two vectors to void matrix) called using non-integral "
			"left-hand vector elements" );
		static_assert( !(descr & descriptors::no_casting) ||
				std::is_integral< InputType2 >::value,
			"grb::zip (two vectors to void matrix) called using non-integral "
			"right-hand vector elements" );

		const size_t n = grb::size( x );
		const size_t nz = grb::nnz( x );
		const RC ret = grb::clear( A );
		if( ret != SUCCESS ) {
			return ret;
		}
		if( n != grb::size( y ) ) {
			return MISMATCH;
		}
		if( nz != grb::nnz( y ) ) {
			return ILLEGAL;
		}

		return internal::matrix_zip_generic< descr, true >( A, x, y, x, phase );
	}

	/**
	 * Outer product of two vectors. Assuming vectors \a u and \a v are oriented
	 * column-wise, the result matrix \a A will contain \f$ uv^T \f$. This is an
	 * out-of-place function and will be updated soon to be in-place instead.
	 *
	 * \internal Implemented via mxm as a multiplication of a column vector with
	 *           a row vector.
	 */
	template<
		Descriptor descr = descriptors::no_operation,
		class Operator,
		typename InputType1, typename InputType2, typename OutputType,
		typename Coords,
		typename RIT, typename CIT, typename NIT
	>
	RC outer(
		Matrix< OutputType, reference, RIT, CIT, NIT > &A,
		const Vector< InputType1, reference, Coords > &u,
		const Vector< InputType2, reference, Coords > &v,
		const Operator &mul = Operator(),
		const Phase &phase = EXECUTE,
		const typename std::enable_if<
			grb::is_operator< Operator >::value &&
			!grb::is_object< InputType1 >::value &&
			!grb::is_object< InputType2 >::value &&
			!grb::is_object< OutputType >::value,
			void >::type * const = nullptr
	) {
		// static checks
		NO_CAST_ASSERT( ( !(descr & descriptors::no_casting) ||
				std::is_same< typename Operator::D1, InputType1 >::value
			), "grb::outerProduct",
			"called with a prefactor vector that does not match the first domain "
			"of the given multiplication operator" );
		NO_CAST_ASSERT( ( !(descr & descriptors::no_casting) ||
				std::is_same< typename Operator::D2, InputType2 >::value
			), "grb::outerProduct",
			"called with a postfactor vector that does not match the first domain "
			"of the given multiplication operator" );
		NO_CAST_ASSERT( ( !(descr & descriptors::no_casting) ||
				std::is_same< typename Operator::D3, OutputType >::value
			), "grb::outerProduct",
			"called with an output matrix that does not match the output domain of "
			"the given multiplication operator" );
#ifdef _DEBUG
		std::cout << "In grb::outer (reference)\n";
#endif

		const size_t nrows = size( u );
		const size_t ncols = size( v );

		assert( phase != TRY );
		if( nrows != grb::nrows( A ) ) {
			return MISMATCH;
		}

		if( ncols != grb::ncols( A ) ) {
			return MISMATCH;
		}

		if( phase == RESIZE ) {
			return resize( A, nnz( u ) * nnz( v ) );
		}

		assert( phase == EXECUTE );
		if( capacity( A ) < nnz( u ) * nnz( v ) ) {
#ifdef _DEBUG
			std::cout << "\t insufficient capacity to complete "
				"requested outer-product computation\n";
#endif
			const RC clear_rc = clear( A );
			if( clear_rc != SUCCESS ) {
				return PANIC;
			} else {
				return FAILED;
			}
		}

		grb::Matrix< InputType1, reference > u_matrix( nrows, 1 );
		grb::Matrix< InputType2, reference > v_matrix( 1, ncols );

		auto u_converter = grb::utils::makeVectorToMatrixConverter< InputType1 >(
			u, []( const size_t &ind, const InputType1 &val ) {
				return std::make_pair( std::make_pair( ind, 0 ), val );
			} );

		grb::buildMatrixUnique(
			u_matrix,
			u_converter.begin(), u_converter.end(),
			PARALLEL
		);

		auto v_converter = grb::utils::makeVectorToMatrixConverter< InputType2 >(
			v, []( const size_t &ind, const InputType2 &val ) {
				return std::make_pair( std::make_pair( 0, ind ), val );
			} );

		grb::buildMatrixUnique(
			v_matrix,
			v_converter.begin(), v_converter.end(),
			PARALLEL
		);

		grb::Monoid<
			grb::operators::left_assign< OutputType >,
			grb::identities::zero
		> mono;

		RC ret = SUCCESS;
		if( phase == EXECUTE ) {
			ret = grb::clear( A );
		}
		assert( nnz( A ) == 0 );
		ret = ret ? ret : grb::mxm( A, u_matrix, v_matrix, mono, mul, phase );
		return ret;
	}


	/**
	 * A masked outer product of two vectors. Assuming vectors \a u and \a v are oriented
	 * column-wise, the result matrix \a A will contain \f$ uv^T \f$, masked to non-zero values from \a mask.
	 */
	template<
		Descriptor descr = descriptors::no_operation,
		class Operator,
		typename InputType1, typename InputType2,
		typename MaskType, typename OutputType,
		typename Coords,
		typename RIT, typename CIT, typename NIT
	>
	RC outer(
		Matrix< OutputType, reference, RIT, CIT, NIT > &A,
		const Matrix< MaskType, reference, RIT, CIT, NIT > &mask,
		const Vector< InputType1, reference, Coords > &u,
		const Vector< InputType2, reference, Coords > &v,
		const Operator &mul = Operator(),
		const Phase &phase = EXECUTE,
		const typename std::enable_if<
			grb::is_operator< Operator >::value &&
			!grb::is_object< InputType1 >::value &&
			!grb::is_object< InputType2 >::value &&
			!grb::is_object< MaskType >::value &&
			!grb::is_object< OutputType >::value,
			void >::type * const = nullptr
	) {
		// static checks
		NO_CAST_ASSERT( ( !(descr & descriptors::no_casting) ||
				std::is_same< typename Operator::D1, InputType1 >::value
			), "grb::outer",
			"called with a prefactor vector that does not match the first domain "
			"of the given multiplication operator" );
		NO_CAST_ASSERT( ( !(descr & descriptors::no_casting) ||
				std::is_same< typename Operator::D2, InputType2 >::value
			), "grb::outer",
			"called with a postfactor vector that does not match the first domain "
			"of the given multiplication operator" );
		NO_CAST_ASSERT( ( !(descr & descriptors::no_casting) ||
				std::is_same< typename Operator::D3, OutputType >::value
			), "grb::outer",
			"called with an output matrix that does not match the output domain of "
			"the given multiplication operator" );
<<<<<<< HEAD
=======
		static_assert( !(descr & descriptors::invert_mask),
			"grb::outer: invert_mask descriptor cannot be used ");
>>>>>>> 8b481351
#ifdef _DEBUG
		std::cout << "In grb::outer (reference)\n";
#endif

		const size_t nrows = size( u );
		const size_t ncols = size( v );

		const size_t m = grb::nrows( mask );
		const size_t n = grb::ncols( mask );

		if( m == 0 || n == 0 ) {
			// If the mask has a null size, it will be ignored
			return outer< descr >( A, u, v, mul, phase );
		}

		constexpr bool crs_only = descr & descriptors::force_row_major;

		assert( phase != TRY );
		if( nrows != grb::nrows( A ) || nrows != m ) {
			return MISMATCH;
		}

		if( ncols != grb::ncols( A ) || ncols != n ) {
			return MISMATCH;
		}

		if( nnz( u ) == 0 || nnz( v ) == 0 ) {
			clear( A );
			return SUCCESS;
		}


		const auto &mask_raw = internal::getCRS( mask );

<<<<<<< HEAD
		char * mask_arr = nullptr;
		char * mask_buf = nullptr;
		OutputType * mask_valbuf = nullptr;
		internal::getMatrixBuffers( mask_arr, mask_buf, mask_valbuf, 1, mask );

		internal::Coordinates< reference > mask_coors;
		mask_coors.set( mask_arr, false, mask_buf, ncols );

		size_t nzc = 0;

		if( ( descr & descriptors::structural_complement ) != descriptors::structural_complement ) {

#ifdef _H_GRB_REFERENCE_OMP_BLAS3
			#pragma omp parallel for reduction(+:nzc)
#endif
			for( size_t i = 0; i < nrows; ++i ) {
				if( internal::getCoordinates( u ).assigned( i ) ) {
					for( auto k = mask_raw.col_start[ i ]; k < mask_raw.col_start[ i + 1 ]; ++k ) {
						const size_t k_col = mask_raw.row_index[ k ];
						if( 
							internal::getCoordinates( v ).assigned( k_col ) && 
							utils::interpretMask< descr, MaskType >( true, mask_raw.values, k ) 
						) {

							nzc++;
						}
					}
				}
			}

		}
		else {

			for( size_t i = 0; i < nrows; ++i ) {
				if( internal::getCoordinates( u ).assigned( i ) ) {
					mask_coors.clear();
					for( auto k = mask_raw.col_start[ i ]; k < mask_raw.col_start[ i + 1 ]; ++k ) {
						const size_t k_col = mask_raw.row_index[ k ];
						mask_coors.assign( k_col );
					}
					for( size_t j = 0; j < ncols; ++j ) {
						if( 
							!mask_coors.assign( j ) &&
							internal::getCoordinates( v ).assigned( j ) 
						) {
							nzc++;
						}
					}
				}
			}

=======
		size_t nzc = 0;
#ifdef _H_GRB_REFERENCE_OMP_BLAS3
		#pragma omp parallel for reduction(+:nzc)
#endif
		for( size_t i = 0; i < nrows; ++i ) {
			if( internal::getCoordinates( u ).assigned( i ) ) {
				for( auto k = mask_raw.col_start[ i ]; k < mask_raw.col_start[ i + 1 ]; ++k ) {
					const size_t k_col = mask_raw.row_index[ k ];
					if( internal::getCoordinates( v ).assigned( k_col ) ) {
						nzc++;
					}
				}
			}
>>>>>>> 8b481351
		}

		if( phase == RESIZE ) {
			return resize( A, nzc );
		}

		assert( phase == EXECUTE );
		if( capacity( A ) < nzc ) {
#ifdef _DEBUG
			std::cout << "\t insufficient capacity to complete "
				"requested masked outer-product computation\n";
#endif
			const RC clear_rc = clear( A );
			if( clear_rc != SUCCESS ) {
				return PANIC;
			} else {
				return FAILED;
			}
		}

		RC ret = SUCCESS;
		if( phase == EXECUTE ) {
			ret = grb::clear( A );
		}
		assert( nnz( A ) == 0 );

		auto &CRS_raw = internal::getCRS( A );
		auto &CCS_raw = internal::getCCS( A );

		const InputType1 * __restrict__ const x = internal::getRaw( u );
		const InputType2 * __restrict__ const y = internal::getRaw( v );
		char * arr = nullptr;
		char * buf = nullptr;
		OutputType * valbuf = nullptr;
		internal::getMatrixBuffers( arr, buf, valbuf, 1, A );
		config::NonzeroIndexType * A_col_index = internal::template
			getReferenceBuffer< typename config::NonzeroIndexType >( ncols + 1 );


		internal::Coordinates< reference > coors;
		coors.set( arr, false, buf, ncols );

		CRS_raw.col_start[ 0 ] = 0;

		if( !crs_only ) {

#ifdef _H_GRB_REFERENCE_OMP_BLAS3
			#pragma omp parallel for simd
#endif
			for( size_t j = 0; j <= ncols; ++j ) {
				CCS_raw.col_start[ j ] = 0;
			}
		}


		nzc = 0;
<<<<<<< HEAD

		if( ( descr & descriptors::structural_complement ) != descriptors::structural_complement ) {
			for( size_t i = 0; i < nrows; ++i ) {
				if( internal::getCoordinates( u ).assigned( i ) ) {
					for( auto k = mask_raw.col_start[ i ]; k < mask_raw.col_start[ i + 1 ]; ++k ) {
						const size_t k_col = mask_raw.row_index[ k ];
						if( 
							internal::getCoordinates( v ).assigned( k_col ) && 
							utils::interpretMask< descr, MaskType >( true, mask_raw.values, k )
						) {
							(void) ++nzc;
							if( !crs_only ) {
								(void) ++CCS_raw.col_start[ k_col + 1 ];
							}
						}
					}
				}
				CRS_raw.col_start[ i + 1 ] = nzc;
			}
		}
		else {

			for( size_t i = 0; i < nrows; ++i ) {
				if( internal::getCoordinates( u ).assigned( i ) ) {
					mask_coors.clear();
					for( auto k = mask_raw.col_start[ i ]; k < mask_raw.col_start[ i + 1 ]; ++k ) {
						const size_t k_col = mask_raw.row_index[ k ];
						mask_coors.assign( k_col );
					}
					for( size_t j = 0; j < ncols; ++j ) {

						if( 
							!mask_coors.assign( j ) &&
							internal::getCoordinates( v ).assigned( j ) 
						) {

							(void) ++nzc;
							if( !crs_only ) {
								(void) ++CCS_raw.col_start[ j + 1 ];
							}
						}
					}
				}
			}

=======
		for( size_t i = 0; i < nrows; ++i ) {
			if( internal::getCoordinates( u ).assigned( i ) ) {
				for( auto k = mask_raw.col_start[ i ]; k < mask_raw.col_start[ i + 1 ]; ++k ) {
					const size_t k_col = mask_raw.row_index[ k ];
					if( internal::getCoordinates( v ).assigned( k_col ) ) {
						(void) ++nzc;
						if( !crs_only ) {
							(void) ++CCS_raw.col_start[ k_col + 1 ];
						}
					}
				}
			}
			CRS_raw.col_start[ i + 1 ] = nzc;
>>>>>>> 8b481351
		}

		if( !crs_only ) {
			for( size_t j = 1; j < ncols; ++j ) {
				CCS_raw.col_start[ j + 1 ] += CCS_raw.col_start[ j ];
			}


#ifdef _H_GRB_REFERENCE_OMP_BLAS3
			#pragma omp parallel for simd
#endif
			for( size_t j = 0; j < ncols; ++j ) {
				A_col_index[ j ] = 0;
			}
		}


		const size_t old_nzc = nzc;

		// use previously computed CCS offset array to update CCS during the
		// computational phase
		nzc = 0;
		for( size_t i = 0; i < nrows; ++i ) {
			if( internal::getCoordinates( u ).assigned( i ) ) {
				coors.clear();
<<<<<<< HEAD
				if( ( descr & descriptors::structural_complement ) != descriptors::structural_complement ) {
					for( auto k = mask_raw.col_start[ i ]; k < mask_raw.col_start[ i + 1 ]; ++k ) {
						const size_t k_col = mask_raw.row_index[ k ];
						if( 
							internal::getCoordinates( v ).assigned( k_col ) &&
							utils::interpretMask< descr, MaskType >( true, mask_raw.values, k )
						) {
							coors.assign( k_col );
							grb::apply( valbuf[ k_col ],
								x[i],
								y[k_col],
								mul );
						}
					}
				}
				else {

					mask_coors.clear();
					for( auto k = mask_raw.col_start[ i ]; k < mask_raw.col_start[ i + 1 ]; ++k ) {
						const size_t k_col = mask_raw.row_index[ k ];
						mask_coors.assign( k_col );
					}
					for( size_t j = 0; j < ncols; ++j ) {

						if( 
							!mask_coors.assign( j ) &&
							internal::getCoordinates( v ).assigned( j ) 
						) {
							coors.assign( j );
							grb::apply( valbuf[ j ],
								x[i],
								y[j],
								mul );
						}
=======
				for( auto k = mask_raw.col_start[ i ]; k < mask_raw.col_start[ i + 1 ]; ++k ) {
					const size_t k_col = mask_raw.row_index[ k ];
					if( internal::getCoordinates( v ).assigned( k_col ) ) {
						coors.assign( k_col );
						grb::apply( valbuf[ k_col ],
							x[i],
							y[k_col],
							mul );
>>>>>>> 8b481351
					}
				}
			}
			for( size_t k = 0; k < coors.nonzeroes(); ++k ) {
				assert( nzc < old_nzc );
				const size_t j = coors.index( k );
				// update CRS
				CRS_raw.row_index[ nzc ] = j;
				CRS_raw.setValue( nzc, valbuf[ j ] );
				// update CCS
				if( !crs_only ) {
					const size_t CCS_index = A_col_index[ j ]++ + CCS_raw.col_start[ j ];
					CCS_raw.row_index[ CCS_index ] = i;
					CCS_raw.setValue( CCS_index, valbuf[ j ] );
				}
				// update count
				(void) ++nzc;
			}
			CRS_raw.col_start[ i + 1 ] = nzc;
		}
		if( !crs_only ) {
			for( size_t j = 0; j < ncols; ++j ) {
				assert( CCS_raw.col_start[ j + 1 ] - CCS_raw.col_start[ j ] ==
					A_col_index[ j ] );
			}
		}
		assert( nzc == old_nzc );

		internal::setCurrentNonzeroes( A, nzc );

		return ret;
	}

	namespace internal {

		/**
		 * \internal general elementwise matrix application that all eWiseApply
		 *           variants refer to.
		 * @param[in] oper The operator corresponding to \a mulMonoid if
		 *                 \a allow_void is true; otherwise, an arbitrary operator
		 *                 under which to perform the eWiseApply.
		 * @param[in] mulMonoid The monoid under which to perform the eWiseApply if
		 *                      \a allow_void is true; otherwise, will be ignored.
		 * \endinternal
		 */

		template<
			bool allow_void,
			Descriptor descr,
			class MulMonoid, class Operator,
			typename OutputType, typename InputType1, typename InputType2,
			typename RIT1, typename CIT1, typename NIT1,
			typename RIT2, typename CIT2, typename NIT2,
			typename RIT3, typename CIT3, typename NIT3
		>
		RC eWiseApply_matrix_generic(
			Matrix< OutputType, reference, RIT1, CIT1, NIT1 > &C,
			const Matrix< InputType1, reference, RIT2, CIT2, NIT2 > &A,
			const Matrix< InputType2, reference, RIT3, CIT3, NIT3 > &B,
			const Operator &oper,
			const MulMonoid &mulMonoid,
			const Phase &phase,
			const typename std::enable_if<
				!grb::is_object< OutputType >::value &&
				!grb::is_object< InputType1 >::value &&
				!grb::is_object< InputType2 >::value &&
				grb::is_operator< Operator >::value,
			void >::type * const = nullptr
		) {
			assert( !(descr & descriptors::force_row_major ) );
			static_assert( allow_void ||
				( !(
				     std::is_same< InputType1, void >::value ||
				     std::is_same< InputType2, void >::value
				) ),
				"grb::internal::eWiseApply_matrix_generic: the non-monoid version of "
				"elementwise mxm can only be used if neither of the input matrices "
				"is a pattern matrix (of type void)" );
			assert( phase != TRY );

#ifdef _DEBUG
			std::cout << "In grb::internal::eWiseApply_matrix_generic\n";
#endif

			// get whether the matrices should be transposed prior to execution
			constexpr bool trans_left = descr & descriptors::transpose_left;
			constexpr bool trans_right = descr & descriptors::transpose_right;

			// run-time checks
			const size_t m = grb::nrows( C );
			const size_t n = grb::ncols( C );
			const size_t m_A = !trans_left ? grb::nrows( A ) : grb::ncols( A );
			const size_t n_A = !trans_left ? grb::ncols( A ) : grb::nrows( A );
			const size_t m_B = !trans_right ? grb::nrows( B ) : grb::ncols( B );
			const size_t n_B = !trans_right ? grb::ncols( B ) : grb::nrows( B );

			if( m != m_A || m != m_B || n != n_A || n != n_B ) {
				return MISMATCH;
			}

			const auto &A_raw = !trans_left ?
				internal::getCRS( A ) :
				internal::getCCS( A );
			const auto &B_raw = !trans_right ?
				internal::getCRS( B ) :
				internal::getCCS( B );
			auto &C_raw = internal::getCRS( C );
			auto &CCS_raw = internal::getCCS( C );

#ifdef _DEBUG
			std::cout << "\t\t A offset array = { ";
			for( size_t i = 0; i <= m_A; ++i ) {
				std::cout << A_raw.col_start[ i ] << " ";
			}
			std::cout << "}\n";
			for( size_t i = 0; i < m_A; ++i ) {
				for( size_t k = A_raw.col_start[ i ]; k < A_raw.col_start[ i + 1 ]; ++k ) {
					std::cout << "\t\t ( " << i << ", " << A_raw.row_index[ k ] << " ) = "
						<< A_raw.getPrintValue( k ) << "\n";
				}
			}
			std::cout << "\t\t B offset array = { ";
			for( size_t j = 0; j <= m_B; ++j ) {
				std::cout << B_raw.col_start[ j ] << " ";
			}
			std::cout << "}\n";
			for( size_t j = 0; j < m_B; ++j ) {
				for( size_t k = B_raw.col_start[ j ]; k < B_raw.col_start[ j + 1 ]; ++k ) {
					std::cout << "\t\t ( " << B_raw.row_index[ k ] << ", " << j << " ) = "
						<< B_raw.getPrintValue( k ) << "\n";
				}
			}
#endif

			// retrieve buffers
			char * arr1, * arr2, * arr3, * buf1, * buf2, * buf3;
			arr1 = arr2 = buf1 = buf2 = nullptr;
			InputType1 * vbuf1 = nullptr;
			InputType2 * vbuf2 = nullptr;
			OutputType * valbuf = nullptr;
			internal::getMatrixBuffers( arr1, buf1, vbuf1, 1, A );
			internal::getMatrixBuffers( arr2, buf2, vbuf2, 1, B );
			internal::getMatrixBuffers( arr3, buf3, valbuf, 1, C );
			// end buffer retrieval

			// initialisations
			internal::Coordinates< reference > coors1, coors2;
			coors1.set( arr1, false, buf1, n );
			coors2.set( arr2, false, buf2, n );
#ifdef _H_GRB_REFERENCE_OMP_BLAS3
			#pragma omp parallel
			{
				size_t start, end;
				config::OMP::localRange( start, end, 0, n + 1 );
#else
				const size_t start = 0;
				const size_t end = n + 1;
#endif
				for( size_t j = start; j < end; ++j ) {
					CCS_raw.col_start[ j ] = 0;
				}
#ifdef _H_GRB_REFERENCE_OMP_BLAS3
			}
#endif
			// end initialisations

			// nonzero count
			size_t nzc = 0;

			// symbolic phase
			if( phase == RESIZE ) {
				for( size_t i = 0; i < m; ++i ) {
					coors1.clear();
					for( size_t k = A_raw.col_start[ i ]; k < A_raw.col_start[ i + 1 ]; ++k ) {
						const size_t k_col = A_raw.row_index[ k ];
						coors1.assign( k_col );
					}
					for( size_t l = B_raw.col_start[ i ]; l < B_raw.col_start[ i + 1 ]; ++l ) {
						const size_t l_col = B_raw.row_index[ l ];
						if( coors1.assigned( l_col ) ) {
							(void)++nzc;
						}
					}
				}

				const RC ret = grb::resize( C, nzc );
				if( ret != SUCCESS ) {
					return ret;
				}
			}

			// computational phase
			if( phase == EXECUTE ) {
				// retrieve additional buffer
				config::NonzeroIndexType * const C_col_index = internal::template
					getReferenceBuffer< typename config::NonzeroIndexType >( n + 1 );

				// perform column-wise nonzero count
				for( size_t i = 0; i < m; ++i ) {
					coors1.clear();
					for( size_t k = A_raw.col_start[ i ]; k < A_raw.col_start[ i + 1 ]; ++k ) {
						const size_t k_col = A_raw.row_index[ k ];
						coors1.assign( k_col );
					}
					for( size_t l = B_raw.col_start[ i ]; l < B_raw.col_start[ i + 1 ]; ++l ) {
						const size_t l_col = B_raw.row_index[ l ];
						if( coors1.assigned( l_col ) ) {
							(void) ++nzc;
							(void) ++CCS_raw.col_start[ l_col + 1 ];
						}
					}
				}

				// check capacity
				if( nzc > capacity( C ) ) {
#ifdef _DEBUG
					std::cout << "\t detected insufficient capacity "
						<< "for requested operation\n";
#endif
					const RC clear_rc = clear( C );
					if( clear_rc != SUCCESS ) {
						return PANIC;
					} else {
						return FAILED;
					}
				}

				// prefix sum for CCS_raw.col_start
				assert( CCS_raw.col_start[ 0 ] == 0 );
				for( size_t j = 1; j < n; ++j ) {
					CCS_raw.col_start[ j + 1 ] += CCS_raw.col_start[ j ];
				}
				assert( CCS_raw.col_start[ n ] == nzc );

				// set C_col_index to all zero
#ifdef _H_GRB_REFERENCE_OMP_BLAS3
				#pragma omp parallel
				{
					size_t start, end;
					config::OMP::localRange( start, end, 0, n );
#else
					const size_t start = 0;
					const size_t end = n;
#endif
					for( size_t j = start; j < end; ++j ) {
						C_col_index[ j ] = 0;
					}
#ifdef _H_GRB_REFERENCE_OMP_BLAS3
				}
#endif

				// do computations
				size_t nzc = 0;
				C_raw.col_start[ 0 ] = 0;
				for( size_t i = 0; i < m; ++i ) {
					coors1.clear();
					coors2.clear();
#ifdef _DEBUG
					std::cout << "\t The elements ";
#endif
					for( size_t k = A_raw.col_start[ i ]; k < A_raw.col_start[ i + 1 ]; ++k ) {
						const size_t k_col = A_raw.row_index[ k ];
						coors1.assign( k_col );
						valbuf[ k_col ] = A_raw.getValue( k,
							mulMonoid.template getIdentity< typename Operator::D1 >() );
#ifdef _DEBUG
						std::cout << "A( " << i << ", " << k_col << " ) = " << A_raw.getValue( k,
							mulMonoid.template getIdentity< typename Operator::D1 >() ) << ", ";
#endif
					}
#ifdef _DEBUG
					std::cout << "are multiplied pairwise with ";
#endif
					for( size_t l = B_raw.col_start[ i ]; l < B_raw.col_start[ i + 1 ]; ++l ) {
						const size_t l_col = B_raw.row_index[ l ];
						if( coors1.assigned( l_col ) ) {
							coors2.assign( l_col );
							(void)grb::apply( valbuf[ l_col ], valbuf[ l_col ], B_raw.getValue( l,
								mulMonoid.template getIdentity< typename Operator::D2 >() ), oper );
#ifdef _DEBUG
							std::cout << "B( " << i << ", " << l_col << " ) = " << B_raw.getValue( l,
								mulMonoid.template getIdentity< typename Operator::D2 >() )
							<< " to yield C( " << i << ", " << l_col << " ), ";
#endif
						}
					}
#ifdef _DEBUG
					std::cout << "\n";
#endif
					for( size_t k = 0; k < coors2.nonzeroes(); ++k ) {
						const size_t j = coors2.index( k );
						// update CRS
						C_raw.row_index[ nzc ] = j;
						C_raw.setValue( nzc, valbuf[ j ] );
						// update CCS
						const size_t CCS_index = C_col_index[ j ]++ + CCS_raw.col_start[ j ];
						CCS_raw.row_index[ CCS_index ] = i;
						CCS_raw.setValue( CCS_index, valbuf[ j ] );
						// update count
						(void)++nzc;
					}
					C_raw.col_start[ i + 1 ] = nzc;
#ifdef _DEBUG
					std::cout << "\n";
#endif
				}

#ifndef NDEBUG
				for( size_t j = 0; j < n; ++j ) {
					assert( CCS_raw.col_start[ j + 1 ] - CCS_raw.col_start[ j ] == C_col_index[ j ] );
				}
#endif

				// set final number of nonzeroes in output matrix
				internal::setCurrentNonzeroes( C, nzc );
			}

			// done
			return SUCCESS;
		}

	} // namespace internal

	/**
	 * Computes \f$ C = A . B \f$ for a given monoid.
	 *
	 * \internal Allows pattern matrix inputs.
	 *
	 * \internal Dispatches to internal::eWiseApply_matrix_generic
	 */
	template<
		Descriptor descr = descriptors::no_operation,
		class MulMonoid,
		typename OutputType, typename InputType1, typename InputType2,
		typename RIT1, typename CIT1, typename NIT1,
		typename RIT2, typename CIT2, typename NIT2,
		typename RIT3, typename CIT3, typename NIT3
	>
	RC eWiseApply(
		Matrix< OutputType, reference, RIT1, CIT1, NIT1 > &C,
		const Matrix< InputType1, reference, RIT2, CIT2, NIT2 > &A,
		const Matrix< InputType2, reference, RIT3, CIT3, NIT3 > &B,
		const MulMonoid &mulmono,
		const Phase phase = EXECUTE,
		const typename std::enable_if< !grb::is_object< OutputType >::value &&
			!grb::is_object< InputType1 >::value &&
			!grb::is_object< InputType2 >::value &&
			grb::is_monoid< MulMonoid >::value,
		void >::type * const = nullptr
	) {
		// static checks
		NO_CAST_ASSERT( ( !( descr & descriptors::no_casting ) ||
			std::is_same< typename MulMonoid::D1, InputType1 >::value ),
			"grb::eWiseApply (reference, matrix <- matrix x matrix, monoid)",
			"called with a prefactor input matrix A that does not match the first "
			"domain of the monoid operator"
		);
		NO_CAST_ASSERT( ( !( descr & descriptors::no_casting ) ||
			std::is_same< typename MulMonoid::D2, InputType2 >::value ),
			"grb::eWiseApply (reference, matrix <- matrix x matrix, monoid)",
			"called with a postfactor input matrix B that does not match the "
			"second domain of the monoid operator"
		);
		NO_CAST_ASSERT( ( !( descr & descriptors::no_casting ) ||
			std::is_same< typename MulMonoid::D3, OutputType >::value ),
			"grb::eWiseApply (reference, matrix <- matrix x matrix, monoid)",
			"called with an output matrix C that does not match the output domain "
			"of the monoid operator"
		);

#ifdef _DEBUG
		std::cout << "In grb::eWiseApply_matrix_generic (reference, monoid)\n";
#endif

		return internal::eWiseApply_matrix_generic< true, descr >(
			C, A, B, mulmono.getOperator(), mulmono, phase
		);
	}

	/**
	 * Computes \f$ C = A . B \f$ for a given binary operator.
	 *
	 * \internal Pattern matrices not allowed
	 *
	 * \internal Dispatches to internal::eWiseApply_matrix_generic
	 */

	template<
		Descriptor descr = grb::descriptors::no_operation,
		class Operator,
		typename OutputType, typename InputType1, typename InputType2,
		typename RIT1, typename CIT1, typename NIT1,
		typename RIT2, typename CIT2, typename NIT2,
		typename RIT3, typename CIT3, typename NIT3
	>
	RC eWiseApply(
		Matrix< OutputType, reference, RIT1, CIT1, NIT1 > &C,
		const Matrix< InputType1, reference, RIT2, CIT2, NIT2 > &A,
		const Matrix< InputType2, reference, RIT3, CIT3, NIT3 > &B,
		const Operator &mulOp,
		const Phase phase = EXECUTE,
		const typename std::enable_if< !grb::is_object< OutputType >::value &&
			!grb::is_object< InputType1 >::value &&
			!grb::is_object< InputType2 >::value &&
			grb::is_operator< Operator >::value,
		void >::type * const = nullptr
	) {
		// static checks
		NO_CAST_ASSERT( ( !( descr & descriptors::no_casting ) ||
			std::is_same< typename Operator::D1, InputType1 >::value ),
			"grb::eWiseApply (reference, matrix <- matrix x matrix, operator)",
			"called with a prefactor input matrix A that does not match the first "
			"domain of the given multiplication operator"
		);
		NO_CAST_ASSERT( ( !( descr & descriptors::no_casting ) ||
			std::is_same< typename Operator::D2, InputType2 >::value ),
			"grb::eWiseApply (reference, matrix <- matrix x matrix, operator)",
			"called with a postfactor input matrix B that does not match the first "
			"domain of the given multiplication operator"
		);
		NO_CAST_ASSERT( ( !( descr & descriptors::no_casting ) ||
			std::is_same< typename Operator::D3, OutputType >::value ),
			"grb::eWiseApply (reference, matrix <- matrix x matrix, operator)",
			"called with an output matrix C that does not match the output domain "
			"of the given multiplication operator"
		);
		static_assert( ( !(
				std::is_same< InputType1, void >::value ||
				std::is_same< InputType2, void >::value )
			), "grb::eWiseApply (reference, matrix <- matrix x matrix, operator): "
			"the operator version of eWiseApply cannot be used if either of the "
			"input matrices is a pattern matrix (of type void)"
		);

		typename grb::Monoid<
			grb::operators::mul< double >,
			grb::identities::one
		> dummyMonoid;
		return internal::eWiseApply_matrix_generic< false, descr >(
			C, A, B, mulOp, dummyMonoid, phase
		);
	}

} // namespace grb

#undef NO_CAST_ASSERT

// parse this unit again for OpenMP support
#ifdef _GRB_WITH_OMP
 #ifndef _H_GRB_REFERENCE_OMP_BLAS3
  #define _H_GRB_REFERENCE_OMP_BLAS3
  #define reference reference_omp
  #include "graphblas/reference/blas3.hpp"
  #undef reference
  #undef _H_GRB_REFERENCE_OMP_BLAS3
 #endif
#endif

#endif // ``_H_GRB_REFERENCE_BLAS3''
<|MERGE_RESOLUTION|>--- conflicted
+++ resolved
@@ -960,11 +960,6 @@
 			), "grb::outer",
 			"called with an output matrix that does not match the output domain of "
 			"the given multiplication operator" );
-<<<<<<< HEAD
-=======
-		static_assert( !(descr & descriptors::invert_mask),
-			"grb::outer: invert_mask descriptor cannot be used ");
->>>>>>> 8b481351
 #ifdef _DEBUG
 		std::cout << "In grb::outer (reference)\n";
 #endif
@@ -999,7 +994,6 @@
 
 		const auto &mask_raw = internal::getCRS( mask );
 
-<<<<<<< HEAD
 		char * mask_arr = nullptr;
 		char * mask_buf = nullptr;
 		OutputType * mask_valbuf = nullptr;
@@ -1051,21 +1045,6 @@
 				}
 			}
 
-=======
-		size_t nzc = 0;
-#ifdef _H_GRB_REFERENCE_OMP_BLAS3
-		#pragma omp parallel for reduction(+:nzc)
-#endif
-		for( size_t i = 0; i < nrows; ++i ) {
-			if( internal::getCoordinates( u ).assigned( i ) ) {
-				for( auto k = mask_raw.col_start[ i ]; k < mask_raw.col_start[ i + 1 ]; ++k ) {
-					const size_t k_col = mask_raw.row_index[ k ];
-					if( internal::getCoordinates( v ).assigned( k_col ) ) {
-						nzc++;
-					}
-				}
-			}
->>>>>>> 8b481351
 		}
 
 		if( phase == RESIZE ) {
@@ -1122,7 +1101,6 @@
 
 
 		nzc = 0;
-<<<<<<< HEAD
 
 		if( ( descr & descriptors::structural_complement ) != descriptors::structural_complement ) {
 			for( size_t i = 0; i < nrows; ++i ) {
@@ -1166,23 +1144,8 @@
 						}
 					}
 				}
-			}
-
-=======
-		for( size_t i = 0; i < nrows; ++i ) {
-			if( internal::getCoordinates( u ).assigned( i ) ) {
-				for( auto k = mask_raw.col_start[ i ]; k < mask_raw.col_start[ i + 1 ]; ++k ) {
-					const size_t k_col = mask_raw.row_index[ k ];
-					if( internal::getCoordinates( v ).assigned( k_col ) ) {
-						(void) ++nzc;
-						if( !crs_only ) {
-							(void) ++CCS_raw.col_start[ k_col + 1 ];
-						}
-					}
-				}
-			}
-			CRS_raw.col_start[ i + 1 ] = nzc;
->>>>>>> 8b481351
+				CRS_raw.col_start[ i + 1 ] = nzc;
+			}
 		}
 
 		if( !crs_only ) {
@@ -1208,7 +1171,6 @@
 		for( size_t i = 0; i < nrows; ++i ) {
 			if( internal::getCoordinates( u ).assigned( i ) ) {
 				coors.clear();
-<<<<<<< HEAD
 				if( ( descr & descriptors::structural_complement ) != descriptors::structural_complement ) {
 					for( auto k = mask_raw.col_start[ i ]; k < mask_raw.col_start[ i + 1 ]; ++k ) {
 						const size_t k_col = mask_raw.row_index[ k ];
@@ -1243,16 +1205,6 @@
 								y[j],
 								mul );
 						}
-=======
-				for( auto k = mask_raw.col_start[ i ]; k < mask_raw.col_start[ i + 1 ]; ++k ) {
-					const size_t k_col = mask_raw.row_index[ k ];
-					if( internal::getCoordinates( v ).assigned( k_col ) ) {
-						coors.assign( k_col );
-						grb::apply( valbuf[ k_col ],
-							x[i],
-							y[k_col],
-							mul );
->>>>>>> 8b481351
 					}
 				}
 			}
